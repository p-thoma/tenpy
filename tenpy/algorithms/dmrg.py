"""Density Matrix Renormalization Group (DMRG).

Although it was originally not formulated with tensor networks,
the DMRG algorithm (invented by Steven White in 1992 [White1992]_) opened the whole field
with its enormous success in finding ground states in 1D.

We implement DMRG in the modern formulation of matrix product states [Schollwoeck2011]_,
both for finite systems (``'finite'`` or ``'segment'`` boundary conditions)
and in the thermodynamic limit (``'infinite'`` b.c.).

The function :func:`run` - well - runs one DMRG simulation.
Internally, it generates an instance of an :class:`Engine`.
This class implements the common functionality like defining a `sweep`,
but leaves the details of the contractions to be performed to the derived classes.

Currently, there are two derived classes implementing the contractions.
They should both give the same results (up to rounding errors).
Which one is in the end faster is not obvious a priory and might depend on the used model.
Just try both of them.

Currently, there is only one :class:`Mixer` implemented.
The mixer should be used initially to avoid that the algorithm gets stuck in local energy minima,
and then slowly turned off in the end.conda install -c anaconda sphinx

.. todo ::
    Write UserGuide/Example!!!

.. todo ::
    separate effective Hamiltonian from Engine for better readability?
    Implement one-site DMRG using Sweep and TwoSiteH classes.
    Docstrings
"""
# Copyright 2018 TeNPy Developers

import numpy as np
import time
import warnings

from ..linalg import np_conserved as npc
from ..networks.mps import MPSEnvironment
from ..networks.mpo import MPOEnvironment
from ..linalg.lanczos import lanczos
from ..linalg.sparse import NpcLinearOperator
from .truncation import truncate, svd_theta
from ..tools.params import get_parameter, unused_parameters
from ..tools.process import memory_usage
from .mps_sweeps import Sweep, OneSiteH, TwoSiteH

__all__ = [
    'run', 'Engine', 'EngineCombine', 'EngineFracture', 'Mixer', 'SingleSiteMixer', 'TwoSiteMixer',
    'DensityMatrixMixer', 'chi_list'
]


def run(psi, model, DMRG_params):
    r"""Run the DMRG algorithm to find the ground state of the given model.

    .. todo ::
    This needs to be rewritten to work with the new engine build.

    Parameters
    ----------
    psi : :class:`~tenpy.networks.mps.MPS`
        Initial guess for the ground state, which is to be optimized in-place.
    model : :class:`~tenpy.models.MPOModel`
        The model representing the Hamiltonian for which we want to find the ground state.
    DMRG_params : dict
        Further optional parameters as described in the following table.
        Use ``verbose>0`` to print the used parameters during runtime.

        ============== ========= ===============================================================
        key            type      description
        ============== ========= ===============================================================
        LP             npc.Array Initial left-most `LP` and right-most `RP` ('left/right part')
        RP                       of the environment. By default (``None``) generate trivial,
                                 see :class:`~tenpy.networks.mpo.MPOEnvironment` for details.
        -------------- --------- ---------------------------------------------------------------
        LP_age         int       The 'age' (i.e. number of physical sites invovled into the
        RP_age                   contraction) of the left-most `LP` and right-most `RP`
                                 of the environment.
        -------------- --------- ---------------------------------------------------------------
        mixer          str |     Chooses the :class:`Mixer` to be used.
                       class     A string stands for one of the mixers defined in this module,
                                 a class is used as custom mixer.
                                 Default (``None``) uses no mixer, ``True`` uses :class:`Mixer`.
        -------------- --------- ---------------------------------------------------------------
        mixer_params   dict      Non-default initialization arguments of the mixer.
                                 Options may be custom to the specified mixer, so they're
                                 documented in the class doc-string of the mixer.
        -------------- --------- ---------------------------------------------------------------
        orthogonal_to  list of   List of other matrix produc states to orthogonalize against.
                       MPS       Works only for finite systems.
                                 This parameter can be used to find (a few) excited states as
                                 follows. First, run DMRG to find the ground state and then
                                 run DMRG again while orthogonalizing against the ground state,
                                 which yields the first excited state (in the same symmetry
                                 sector), and so on.
        -------------- --------- ---------------------------------------------------------------
        engine         str |     Chooses the (derived class of) :class:`Engine` to be used.
                       class     A string stands for one of the engines defined in this module,
                                 a class (not an instance!) can be used as custom engine.
        -------------- --------- ---------------------------------------------------------------
        trunc_params   dict      Truncation parameters as described in
                                 :func:`~tenpy.algorithms.truncation.truncate`
        -------------- --------- ---------------------------------------------------------------
        chi_list       dict |    A dictionary to gradually increase the `chi_max` parameter of
                       None      `trunc_params`. The key defines starting from which sweep
                                 `chi_max` is set to the value, e.g. ``{0: 50, 20: 100}`` uses
                                 ``chi_max=50`` for the first 20 sweeps and ``chi_max=100``
                                 afterwards. Overwrites `trunc_params['chi_list']``.
                                 By default (``None``) this feature is disabled.
        -------------- --------- ---------------------------------------------------------------
        lanczos_params dict      Lanczos parameters as described in
                                 :func:`~tenpy.linalg.lanczos.lanczos`
        -------------- --------- ---------------------------------------------------------------
        N_sweeps_check int       Number of sweeps to perform between checking convergence
                                 criteria and giving a status update.
        -------------- --------- ---------------------------------------------------------------
        sweep_0        int       The number of sweeps already performed. (Useful for re-start).
        -------------- --------- ---------------------------------------------------------------
        start_env      int       Number of initial sweeps performed without bond optimizaiton to
                                 initialize the environment.
        -------------- --------- ---------------------------------------------------------------
        update_env     int       Number of sweeps without bond optimizaiton to update the
                                 environment for infinite boundary conditions,
                                 performed every `N_sweeps_check` sweeps.
        -------------- --------- ---------------------------------------------------------------
        norm_tol       float     After the DMRG run, update the environment with at most
                                 `norm_tol_iter` sweeps until
                                 ``np.linalg.norm(psi.norm_err()) < norm_tol``.
        -------------- --------- ---------------------------------------------------------------
        norm_tol_iter  float     Perform at most `norm_tol_iter`*`update_env` sweeps to
                                 converge the norm error below `norm_tol`.
                                 If the state is not converged after that, call
                                 :meth:`~tenpy.networks.mps.canonical_form` instead.
        -------------- --------- ---------------------------------------------------------------
        max_sweeps     int       Maximum number of sweeps to be performed.
        -------------- --------- ---------------------------------------------------------------
        min_sweeps     int       Minimum number of sweeps to be performed.
                                 Defaults to 1.5*N_sweeps_check.
        -------------- --------- ---------------------------------------------------------------
        max_E_err      float     Convergence if the change of the energy in each step
                                 satisfies ``-Delta E / max(|E|, 1) < max_E_err``. Note that
                                 this is also satisfied if ``Delta E > 0``,
                                 i.e., if the energy increases (due to truncation).
        -------------- --------- ---------------------------------------------------------------
        max_S_err      float     Convergence if the relative change of the entropy in each step
                                 satisfies ``|Delta S|/S < max_S_err``
        -------------- --------- ---------------------------------------------------------------
        max_hours      float     If the DMRG took longer (measured in wall-clock time),
                                 'shelve' the simulation, i.e. stop and return with the flag
                                 ``shelve=True``.
        -------------- --------- ---------------------------------------------------------------
        P_tol_to_trunc float     It's reasonable to choose the Lanczos convergence criteria
        P_tol_max                ``'P_tol'`` not many magnitudes lower than the current
        P_tol_min                truncation error. Therefore, if `P_tol_to_trunc` is not
                                 ``None``, we update `P_tol` of `lanczos_params` to
                                 ``max_trunc_err*P_tol_to_trunc``,
                                 restricted to the interval [`P_tol_min`, `P_tol_max`],
                                 where ``max_trunc_err`` is the maximal truncation error
                                 (discarded weight of the Schmidt values) due to truncation
                                 right after each Lanczos optimization during the sweeps.
        -------------- --------- ---------------------------------------------------------------
        E_tol_to_trunc float     It's reasonable to choose the Lanczos convergence criteria
        E_tol_max                ``'E_tol'`` not many magnitudes lower than the current
        E_tol_min                truncation error. Therefore, if `E_tol_to_trunc` is not
                                 ``None``, we update `E_tol` of `lanczos_params` to
                                 ``max_E_trunc*E_tol_to_trunc``,
                                 restricted to the interval [`E_tol_min`, `E_tol_max`],
                                 where ``max_E_trunc`` is the maximal energy difference due to
                                 truncation right after each Lanczos optimization during the
                                 sweeps.
        ============== ========= ===============================================================

    Returns
    -------
    info : dict
        A dictionary with keys ``'E', 'shelve', 'bond_statistics', 'sweep_statistics'``
    """
    # initialize the engine
    Engine_class = get_parameter(DMRG_params, 'engine', 'EngineCombine', 'DMRG')
    if isinstance(Engine_class, str):
        Engine_class = globals()[Engine_class]
    engine = Engine_class(psi, model, DMRG_params)
    E, _ = engine.run()
    return {
        'E': E,
        'shelve': engine.shelve,
        'bond_statistics': engine.update_stats,
        'sweep_statistics': engine.sweep_stats
    }


class TwoSiteDMRGEngine(Sweep):
    """'Engine' for the two-site DMRG algorithm, as a subclass of the `Sweep` class.
    """

    def run(self):
        """Run the DMRG simulation to find the ground state.

        Returns
        -------
        E : float
            The energy of the resulting ground state MPS.
        psi : :class:`~tenpy.networks.mps.MPS`
            The MPS representing the ground state after the simluation,
            i.e. just a reference to :attr:`psi`.
        """
        DMRG_params = self.engine_params
        start_time = self.time0
        self.shelve = False
        # parameters for lanczos
        p_tol_to_trunc = get_parameter(DMRG_params, 'P_tol_to_trunc', 0.05, 'DMRG')
        if p_tol_to_trunc is not None:
            p_tol_min = get_parameter(DMRG_params, 'P_tol_min', 5.e-16, 'DMRG')
            p_tol_max = get_parameter(DMRG_params, 'P_tol_max', 1.e-4, 'DMRG')
        e_tol_to_trunc = get_parameter(DMRG_params, 'E_tol_to_trunc', None, 'DMRG')
        if e_tol_to_trunc is not None:
            e_tol_min = get_parameter(DMRG_params, 'E_tol_min', 5.e-16, 'DMRG')
            e_tol_max = get_parameter(DMRG_params, 'E_tol_max', 1.e-4, 'DMRG')

        # parameters for DMRG convergence criteria
        N_sweeps_check = get_parameter(DMRG_params, 'N_sweeps_check', 10, 'DMRG')
        min_sweeps = get_parameter(DMRG_params, 'min_sweeps', int(1.5 * N_sweeps_check), 'DMRG')
        max_sweeps = get_parameter(DMRG_params, 'max_sweeps', 1000, 'DMRG')
        max_E_err = get_parameter(DMRG_params, 'max_E_err', 1.e-8, 'DMRG')
        max_S_err = get_parameter(DMRG_params, 'max_S_err', 1.e-5, 'DMRG')
        max_seconds = 3600 * get_parameter(DMRG_params, 'max_hours', 24 * 365, 'DMRG')
        norm_tol = get_parameter(DMRG_params, 'norm_tol', 1.e-5, 'DMRG')
        if not self.finite:
            update_env = get_parameter(DMRG_params, 'update_env', N_sweeps_check // 2, 'DMRG')
            norm_tol_iter = get_parameter(DMRG_params, 'norm_tol_iter', 5, 'DMRG')
        E_old, S_old = np.nan, np.nan  # initial dummy values
        E, Delta_E, Delta_S = 1., 1., 1.

        self.mixer_activate()
        # loop over sweeps
        while True:
            # check convergence criteria
            if self.sweeps >= max_sweeps:
                break
            if (self.sweeps > min_sweeps and -Delta_E < max_E_err * max(abs(E), 1.)
                    and abs(Delta_S) < max_S_err):
                if self.mixer is None:
                    break
                else:
                    if self.verbose >= 1:
                        print("Convergence criterium reached with enabled mixer.\n"
                              "disable mixer and continue")
                        self.mixer = None
            if time.time() - start_time > max_seconds:
                self.shelve = True
                warnings.warn("DMRG: maximum time limit reached. Shelve simulation.")
                break
            # --------- the main work --------------
            for i in range(N_sweeps_check - 1):
                self.sweep(meas_E_trunc=False)
            max_trunc_err, max_E_trunc = self.sweep(meas_E_trunc=True)
            # --------------------------------------
            # update lancos_params depending on truncation error(s)
            if p_tol_to_trunc is not None and max_trunc_err > p_tol_min:
                self.lanczos_params['P_tol'] = max(p_tol_min,
                                                   min(p_tol_max, max_trunc_err * p_tol_to_trunc))
            if e_tol_to_trunc is not None and max_E_trunc > e_tol_min:
                self.lanczos_params['E_tol'] = max(e_tol_min,
                                                   min(e_tol_max, max_E_trunc * e_tol_to_trunc))
            # update environment
            if not self.finite:
                self.environment_sweeps(update_env)

            # update values for checking the convergence
            try:
                S = np.average(self.psi.entanglement_entropy())
                Delta_S = (S - S_old) / N_sweeps_check
            except ValueError:
                # with a mixer, psi._S can be 2D arrays s.t. entanglement_entropy() fails
                S = np.nan
                Delta_S = 0.
            S_old = S
            if not self.finite:  # iDMRG: need energy density
                Es = self.update_stats['E_total']
                age = self.update_stats['age']
                delta = min(1 + 2 * self.env.L, len(age))
                growth = (age[-1] - age[-delta])
                E = (Es[-1] - Es[-delta]) / growth
            else:
                E = self.update_stats['E_total'][-1]
            Delta_E = (E - E_old) / N_sweeps_check
            E_old = E
            norm_err = np.linalg.norm(self.psi.norm_test())

            # update statistics
            self.sweep_stats['sweep'].append(self.sweeps)
            self.sweep_stats['E'].append(E)
            self.sweep_stats['S'].append(S)
            self.sweep_stats['time'].append(time.time() - start_time)
            self.sweep_stats['max_trunc_err'].append(max_trunc_err)
            self.sweep_stats['max_E_trunc'].append(max_E_trunc)
            self.sweep_stats['max_chi'].append(np.max(self.psi.chi))
            self.sweep_stats['norm_err'].append(norm_err)

            # print status update
            if self.verbose >= 1:
                print("=" * 80)
                msg = ("sweep {sweep:d}, age = {age:d}\n"
                       "Energy = {E:.16f}, S = {S:.16f}, norm_err = {norm_err:.1e}\n"
                       "Current memory usage {mem:.1f} MB, time elapsed: {time:.1f} s\n"
                       "Delta E = {DE:.4e}, Delta S = {DS:.4e} (per sweep)\n"
                       "max_trunc_err = {trerr:.4e}, max_E_trunc = {Eerr:.4e}\n"
                       "MPS bond dimensions: {chi!s}")
                print(
                    msg.format(sweep=self.sweeps,
                               mem=memory_usage(),
                               time=time.time() - start_time,
                               chi=self.psi.chi,
                               age=self.update_stats['age'][-1],
                               E=E,
                               S=S,
                               DE=Delta_E,
                               DS=Delta_S,
                               trerr=max_trunc_err,
                               Eerr=max_E_trunc,
                               norm_err=norm_err))

        # clean up from mixer
        self.mixer_cleanup()
        # update environment until norm_tol is reached
        if norm_tol is not None and norm_err > norm_tol:
            msg = "final DMRG state not in canonical form within `norm_tol` = {nt:.2e}"
            warnings.warn(msg.format(nt=norm_tol))
            if self.verbose >= 1:
                print("norm_tol={nt:.2e} not reached, norm_err={ne:.2e}".format(nt=norm_tol,
                                                                                ne=norm_err))
            if self.finite:
                self.psi.canonical_form()
            else:
                for _ in range(norm_tol_iter):
                    self.environment_sweeps(update_env)
                    norm_err = np.linalg.norm(self.psi.norm_test())
                    if norm_err <= norm_tol:
                        break
                else:
                    if self.verbose >= 1:
                        msg = ("DMRG: norm_tol {nt:.2e} not reached by updating the environment, "
                               "current norm_err = {ne:.2e}\n"
                               "Call psi.canonical_form()").format(nt=norm_tol, ne=norm_err)
                        print(msg)
                    self.psi.canonical_form()
        if self.verbose >= 1:
            print("=" * 80)
            msg = ("DMRG finished after {sweep:d} sweeps.\n"
                   "total size = {age:d}, maximum chi = {chimax:d}")
            print(
                msg.format(sweep=self.sweeps,
                           age=self.update_stats['age'][-1],
                           chimax=np.max(self.psi.chi)))
            print("=" * 80)
        return E, self.psi

    def reset_stats(self):
        """Reset the statistics. Useful if you want to start a new Sweep run.
        """
        self.sweeps = get_parameter(self.engine_params, 'sweep_0', 0, 'Sweep')
        self.update_stats = {'i0':[], 'age':[], 'E_total':[], 'N_lanczos':[],
                             'time':[], 'err':[], 'E_trunc':[]}
        self.sweep_stats = {
            'sweep': [],
            'E': [],
            'S': [],
            'time': [],
            'max_trunc_err': [],
            'max_E_trunc': [],
            'max_chi': [],
            'norm_err': []
        }
        self.chi_list = get_parameter(self.engine_params, 'chi_list', None, 'Sweep')
        if self.chi_list is not None:
            chi_max = self.chi_list[max([k for k in self.chi_list.keys() if k <= self.sweeps])]
            self.trunc_params['chi_max'] = chi_max
            if self.verbose >= 1:
                print("Setting chi_max =", chi_max)
        self.time0 = time.time()

    def prepare_update(self):
        """Prepare `self` to represent the effective Hamiltonian on sites ``(i0, i0+1)``.

        .. todo ::
            generalize get_theta with n=EffectiveH.length? Then transposing will be harder.

        Returns
        -------
        theta_guess : :class:`~tenpy.linalg.np_conserved.Array`
            Current best guess for the ground state, which is to be optimized.
            Labels ``'vL', 'p0', 'vR', 'p1'``.
        theta_ortho : list of :class:`~tenpy.linalg.np_conserved.Array`
            States (also with labels ``'vL', 'p0', 'vR', 'p1'``) to orthogonalize against,
            c.f. see :meth:`get_theta_ortho`.
        """
        EffectiveH = self.EffectiveH
        env = self.env
        eff_H = EffectiveH(env, self.i0, self.combine) # eff_H has attributes LP, RP, W1, W2.
        self.eff_H = eff_H

        # make theta
        cutoff = 1.e-16 if self.mixer is None else 1.e-8
        theta = self.psi.get_theta(self.i0, n=2, cutoff=cutoff)  # 'vL', 'p0', 'p1', 'vR'
        theta_ortho = self.get_theta_ortho()
        if self.combine:
            theta = theta.combine_legs([['vL', 'p0'], ['p1', 'vR']], pipes=[eff_H.pipeL, eff_H.pipeR])
            theta_ortho = [
                th_o.combine_legs([['vL', 'p0'], ['p1', 'vR']], pipes=[eff_H.pipeL, eff_H.pipeR])
                for th_o in theta_ortho
            ]
        else:
            theta.itranspose(['vL', 'p0', 'p1', 'vR'])
            for th_o in theta_ortho:
                th_o.itranspose(['vL', 'p0', 'p1', 'vR'])
        return theta, theta_ortho

    def update_local(self, theta, theta_ortho, optimize=True, meas_E_trunc=False):
        """Perform bond-update on the sites ``(i0, i0+1)``.

        Parameters
        ----------
        # TODO : theta, theta_ortho
        optimize : bool
            Wheter we actually optimize to find the ground state of the effective Hamiltonian.
            (If False, just update the environments).
        meas_E_trunc : bool
            Wheter to measure the energy after truncation.

        Returns
        -------
        E_total : float
            Total energy, obtained *before* truncation (if ``optimize=True``),
            or *after* truncation (if ``optimize=False``) (but never ``None``).
        E_trunc : float | ``None``
            The energy difference of the total energy after minus before truncation,
            ``E_truncated - E_total``. ``None`` if ``meas_E_trunc=False``.
        err : :class:`~tenpy.algorithms.truncation.TruncationError`
            The truncation error introduced after bond optimization.
        N_lanczos : int
            Dimension of the Krylov space used for optimization in the lanczos algorithm.
            0 if ``optimize=False``.
        age : int
            Current size of the DMRG simulation: number of physical sites involved
            into the contraction.
        """
        i0 = self.i0
        age = self.env.get_LP_age(i0) + 2 + self.env.get_RP_age(i0 + 1)
        if optimize:
            E0, theta, N = self.diag(theta, theta_ortho)
        else:
            E0, N = None, 0
        theta = self.prepare_svd(theta)
        U, S, VH, err = self.mixed_svd(theta)
        self.set_B(U, S, VH)
        update_data = {
            'E0': E0,
            'err': err,
            'N': N,
            'age': age,
            'U': U,
            'VH': VH,
        }
        return update_data

    def post_update_local(self, update_data, meas_E_trunc=False):
        """Summary

        Parameters
        ----------
        update_data : TYPE
            Description
        **kwargs
            Description

        Returns
        -------
        TYPE
            Description
        """
        E0 = update_data['E0']
        i0 = self.i0
        E_trunc = None
        if meas_E_trunc or E0 is None:
            E_trunc = self.env.full_contraction(i0).real  # uses updated LP/RP (if calculated)
            if E0 is None:
                E0 = E_trunc
            E_trunc = E_trunc - E0
        # now we can also remove the LP and RP on outer bonds, which we don't need any more
<<<<<<< HEAD
        if update_RP:  # we move to the left -> delete left LP
            print("Deleting LP at site", i0 + 1)
            self.env.del_LP(i0 + 1)  # Always +1, even in single site.
            for o_env in self.ortho_to_envs:
                o_env.del_LP(i0 + 1)
        if update_LP:  # we move to the right -> delete right RP
            print("Deleting RP at site", i0)
            self.env.del_RP(i0)
            for o_env in self.ortho_to_envs:
                o_env.del_RP(i0)
=======
        if self.EffectiveH.length == 2:
            # TODO: Do we need those for single site DMRG? In infinite case?
            update_LP, update_RP = self.update_LP_RP
            if update_RP:  # we move to the left -> delete left LP
                self.env.del_LP(i0)
                for o_env in self.ortho_to_envs:
                    o_env.del_LP(i0)
            if update_LP:  # we move to the right -> delete right RP
                self.env.del_RP(i0 + 1)  # Always +1, even in single site.
                for o_env in self.ortho_to_envs:
                    o_env.del_RP(i0 + 1)
>>>>>>> b05fc2ea

        # collect statistics
        self.update_stats['i0'].append(i0)
        self.update_stats['age'].append(update_data['age'])
        self.update_stats['E_total'].append(E0)
        self.update_stats['E_trunc'].append(E_trunc)
        self.update_stats['N_lanczos'].append(update_data['N'])
        self.update_stats['err'].append(update_data['err'])
        self.update_stats['time'].append(time.time() - self.time0)
        self.trunc_err_list.append(update_data['err'].eps)
        self.E_trunc_list.append(E_trunc)

    def diag(self, theta_guess, theta_ortho):
        """Diagonalize the effective Hamiltonian represented by self.

        Parameters
        ----------
        theta_guess : :class:`~tenpy.linalg.np_conserved.Array`
            Initial guess for the ground state of the effective Hamiltonian.
        theta_ortho : list of :class:`~tenpy.linalg.np_conserved.Array`
            States to orthogonalize against, with same tensor structure as `theta_guess`.

        Returns
        -------
        E0 : float
            Energy of the found ground state.
        theta : :class:`~tenpy.linalg.np_conserved.Array`
            Ground state of the effective Hamiltonian.
        N : int
            Number of Lanczos iterations used.
        """
        E, theta, N = lanczos(self.eff_H, theta_guess, self.lanczos_params, theta_ortho)
        return E, theta, N

    def prepare_svd(self, theta):
        """Transform theta into matrix for svd."""
        if self.combine:
            return theta  # Theta is already combined.
        else:
            return theta.combine_legs([['vL', 'p0'], ['p1', 'vR']], new_axes=[0, 1])

    def mixed_svd(self, theta):
        """Get (truncated) `B` from the new theta (as returned by diag).

        The goal is to split theta and truncate it::

            |   -- theta --   ==>    -- U -- S --  VH -
            |      |   |                |          |

        Without a mixer, this is done by a simple svd and truncation of Schmidt values.

        With a mixer, the state is perturbed before the SVD.
        The details of the perturbation are defined by the :class:`Mixer` class.

        Note that the returned `S` is a general (not diagonal) matrix, with labels ``'vL', 'vR'``.

        Parameters
        ----------
        theta : :class:`~tenpy.linalg.np_conserved.Array`
            The optimized wave function, prepared for svd.

        Returns
        -------
        U : :class:`~tenpy.linalg.np_conserved.Array`
            Left-canonical part of `theta`. Labels ``'(vL.p0)', 'vR'``.
        S : 1D ndarray | 2D :class:`~tenpy.linalg.np_conserved.Array`
            Without mixer just the singluar values of the array; with mixer it might be a general
            matrix with labels ``'vL', 'vR'``; see comment above.
        VH : :class:`~tenpy.linalg.np_conserved.Array`
            Right-canonical part of `theta`. Labels ``'vL', '(p1.vR)'``.
        err : :class:`~tenpy.algorithms.truncation.TruncationError`
            The truncation error introduced.
        """
        i0 = self.i0
        # get qtotal_LR from i0
        if self.mixer is None:
            # simple case: real svd, defined elsewhere.
            qtotal_i0 = self.env.bra.get_B(i0, form=None).qtotal
            U, S, VH, err, _ = svd_theta(theta,
                                         self.trunc_params,
                                         qtotal_LR=[qtotal_i0, None],
                                         inner_labels=['vR', 'vL'])
            return U, S, VH, err
        # else: we have a mixer
        return self.mixer.perturb_svd(self, theta, self.i0, self.move_right)

    def set_B(self, U, S, VH):
        """Update the MPS with the ``U, S, VH`` returned by `self.mixed_svd`.

        Parameters
        ----------
        U, VH : :class:`~tenpy.linalg.np_conserved.Array`
            Left and Right-canonical matrices as returned by the SVD.
        S : 1D array | 2D :class:`~tenpy.linalg.np_conserved.Array`
            The middle part returned by the SVD, ``theta = U S VH``.
            Without a mixer just the singular values, with enabled `mixer` a 2D array.
        """
        B0 = U.split_legs(['(vL.p0)']).replace_label('p0', 'p')
        B1 = VH.split_legs(['(p1.vR)']).replace_label('p1', 'p')
        i0 = self.i0
        self.psi.set_B(i0, B0, form='A')  # left-canonical
        self.psi.set_B(i0 + 1, B1, form='B')  # right-canonical
        self.psi.set_SR(i0, S)
        # the old stored environments are now invalid
        # => delete them to ensure that they get calculated again in :meth:`update_LP` / RP
        for o_env in self.ortho_to_envs:
            o_env.del_LP(i0 + 1)
            o_env.del_RP(i0)
        self.env.del_LP(i0 + 1)
        self.env.del_RP(i0)

    def mixer_activate(self):
        """Set `self.mixer` to the class specified by `engine_params['mixer']`.
        """
        Mixer_class = get_parameter(self.engine_params, 'mixer', None, 'Sweep')
        if Mixer_class:
            if Mixer_class is True:
                Mixer_class = DensityMatrixMixer
            if isinstance(Mixer_class, str):
                if Mixer_class == "Mixer":
                    msg = ('Use `True` or `"DensityMatrixMixer"` instead of "Mixer" '
                           'for Sweep parameter "mixer"')
                    warnings.warn(msg, FutureWarning)
                    Mixer = "DensityMatrixMixer"
                Mixer_class = globals()[Mixer_class]
            mixer_params = get_parameter(self.engine_params, 'mixer_params', {}, 'Sweep')
            mixer_params.setdefault('verbose', self.verbose / 10)  # reduced verbosity
            self.mixer = Mixer_class(mixer_params)

    def update_LP(self, U):
        """Update left part of the environment.

        We always update the environment at site i0 + 1: this environment then contains the site
        where we just performed a local update (when sweeping right).

        Parameters
        ----------
        U
        """
        i0 = self.i0
        if self.combine:
            LP = npc.tensordot(self.eff_H.LHeff, U, axes=['(vR.p0*)', '(vL.p0)'])
            LP = npc.tensordot(U.conj(), LP, axes=['(vL*.p0*)', '(vR*.p0)'])
            self.env.set_LP(i0 + 1, LP, age=self.env.get_LP_age(i0) + 1)  # Always i0 + 1
        else:  # as implemented directly in the environment
            self.env.get_LP(i0 + 1, store=True)

    def update_RP(self, VH):
        """Update right part of the environment.

        We always update the environment at site i0: this environment then contains the site
        where we just performed a local update (when sweeping left).

        Parameters
        ----------
        VH : :class:`~tenpy.linalg.np_conserved.Array`
            The VH as returned by SVD, with combined legs, labels ``'vL', '(vR.p1)'``.
        """
        i0 = self.i0
        if self.combine:
            RP = npc.tensordot(VH, self.eff_H.RHeff, axes=['(p1.vR)', '(p1*.vL)'])
            RP = npc.tensordot(RP, VH.conj(), axes=['(p1.vL*)', '(p1*.vR*)'])
            self.env.set_RP(i0, RP, age=self.env.get_RP_age(i0 + self.EffectiveH.length - 1) + 1)
        else:  # as implemented directly in the environment
            self.env.get_RP(i0, store=True)


class OneSiteDMRGEngine(TwoSiteDMRGEngine):
    """'Engine' for the single-site DMRG algorithm, as a subclass of the `Sweep` class.

    .. todo ::
        Move inherited methods to a general DMRGEngine superclass.
        Note: sweeps left/right need to be treated differently with respect to
        e.g. LHeff and RHeff
        Test if this engine reprodcues results from the two-site engine.

    Inherited from TwoSiteDMRGEngine:
    - run()
    - reset_stats()
    - diag()
    - mixed_svd()
    - set_B()
    - post_update_local()

    """

    def prepare_update(self):
        """Prepare `self` to represent the effective Hamiltonian on sites ``(i0, i0+1)``.

        .. todo ::
            generalize get_theta with n=EffectiveH.length? Then transposing will be harder.

        Returns
        -------
        theta : :class:`~tenpy.linalg.np_conserved.Array`
            Current best guess for the ground state, which is to be optimized.
            Labels ``'vL', 'p0', 'vR', 'p1'``.
        theta_ortho : list of :class:`~tenpy.linalg.np_conserved.Array`
            States (also with labels ``'vL', 'p0', 'vR', 'p1'``) to orthogonalize against,
            c.f. see :meth:`get_theta_ortho`.
        """
        EffectiveH = self.EffectiveH
        env = self.env
        self.eff_H = eff_H = EffectiveH(env, self.i0, self.combine, self.move_right)
        # eff_H has attributes LP, RP, W.

        # make theta
        cutoff = 1.e-16 if self.mixer is None else 1.e-8
        theta = self.psi.get_theta(self.i0, n=1, cutoff=cutoff).replace_label('p0', 'p')
        # 'vL', 'p', 'vR'
        theta_ortho = self.get_theta_ortho()
        for th_o in theta_ortho:
                th_o.ireplace_label('p0', 'p')
        if self.combine:
            if self.move_right:
                theta = theta.combine_legs(['vL', 'p'], pipes=[eff_H.pipeL])
                theta_ortho = [
                    th_o.combine_legs(['vL', 'p'], pipes=[eff_H.pipeL])
                    for th_o in theta_ortho
                ]
            else:
                theta = theta.combine_legs(['p', 'vR'], pipes=[eff_H.pipeR])
                theta_ortho = [
                    th_o.combine_legs(['p', 'vR'], pipes=[eff_H.pipeR])
                    for th_o in theta_ortho
                ]
        else:
            theta.itranspose(['vL', 'p', 'vR'])
            for th_o in theta_ortho:
                th_o.ireplace_label('p0', 'p').itranspose(['vL', 'p', 'vR'])
        return theta, theta_ortho

    def update_local(self, theta, theta_ortho, optimize=True, meas_E_trunc=False):
        """Perform site-update on the site ``i0``.

        .. todo ::
            The only difference between this and update_local() in the two-site
            engine is that get_RP_age() is indexed by i0 rather than i0+1. Thus,
            could potentially turn this into a single DMRG engine by specifying
            the number of sites?

        Parameters
        ----------
        # theta, theta_ortho
        optimize : bool
            Wheter we actually optimize to find the ground state of the effective Hamiltonian.
            (If False, just update the environments).
        meas_E_trunc : bool
            Wheter to measure the energy after truncation.

        Returns
        -------
        E_total : float
            Total energy, obtained *before* truncation (if ``optimize=True``),
            or *after* truncation (if ``optimize=False``) (but never ``None``).
        E_trunc : float | ``None``
            The energy difference of the total energy after minus before truncation,
            ``E_truncated - E_total``. ``None`` if ``meas_E_trunc=False``.
        err : :class:`~tenpy.algorithms.truncation.TruncationError`
            The truncation error introduced after bond optimization.
        N_lanczos : int
            Dimension of the Krylov space used for optimization in the lanczos algorithm.
            0 if ``optimize=False``.
        age : int
            Current size of the DMRG simulation: number of physical sites involved
            into the contraction.
        """
        i0 = self.i0
        age = self.env.get_LP_age(i0) + 2 + self.env.get_RP_age(i0)
        if optimize:
            E0, theta, N = self.diag(theta, theta_ortho)
        else:
            E0, N = None, 0
        theta = self.prepare_svd(theta)
        if self.move_right:
            next_B = self.env.bra.get_B(i0 + 1, form='B')
        else:
            next_B = self.env.bra.get_B(i0 - 1, form='A')
        U, S, VH, err = self.mixed_svd(theta, next_B)
        self.set_B(U, S, VH)

        update_data = {
            'E0': E0,
            'err': err,
            'N': N,
            'age': age,
            'U': U,
            'VH': VH,
        }

        return update_data

    def prepare_svd(self, theta):
        """Transform theta into matrix for svd.

        In contrast with the 2-site engine, the matrix here depends on the direction we move, as we
        need `'p'` to point away from the direction we are going in.

        .. todo ::
            For combining 1- and 2-site DMRG into a single engine, this is one
            of the trickier methods --> figure out how to do legs based on the
            'length' of the effective Hamiltonian
            Needs to be different for left/right sweeps.
            IMPORTANT: should not use an extra B!
        """
        if self.combine:
            if self.move_right:
                theta.itranspose(['(vL.p)', 'vR'])  # ensure the order.
            else:
                theta.itranspose(['vL', '(p.vR)'])  # ensure the order.
        else:
            if self.move_right:
                theta = theta.combine_legs(['vL', 'p'], qconj=+1, new_axes=0)
            else:
                theta = theta.combine_legs(['p', 'vR'], qconj=-1, new_axes=1)
        return theta

    def mixed_svd(self, theta, next_B):
        """Get (truncated) `B` from the new theta (as returned by diag).

        The goal is to split theta and truncate it. For a move to the right::

            |   -- theta -- next_B --    ==>    -- U -- S -- VH -- next_B --
            |        |      |                      |               |

        For a move to the left::

            |   -- next_B -- theta -- ==>    -- next_B -- U -- S -- VH --
            |      |         |                  |                   |

        The `VH` for right-move or `U` for left-move is absorebed into the `next_B`.


        Without a mixer, this is done by a simple svd and truncation of Schmidt values of theta
        followed by the absorption of VH/U.

        With a mixer, the state is perturbed before the SVD.
        The details of the perturbation are defined by the :class:`Mixer` class.

        Parameters
        ----------
        theta : :class:`~tenpy.linalg.np_conserved.Array`
            The optimized wave function, prepared for svd with :meth:`prepare_svd`,
            i.e. with combined legs.
        nextB : :class:`~tenpy.linalg.np_conserved.Array`
            TODO

        Returns
        -------
        U : :class:`~tenpy.linalg.np_conserved.Array`
            Left-canonical part of `theta`. Labels ``'(vL.p0)', 'vR'``.
        S : 1D ndarray | 2D :class:`~tenpy.linalg.np_conserved.Array`
            Without mixer just the singluar values of the array; with mixer it might be a general
            matrix with labels ``'vL', 'vR'``; see comment above.
        VH : :class:`~tenpy.linalg.np_conserved.Array`
            Right-canonical part of `theta`. Labels ``'vL', '(p1.vR)'``.
        err : :class:`~tenpy.algorithms.truncation.TruncationError`
            The truncation error introduced.
        """
        # get qtotal_LR from i0
        if self.mixer is None:
            # simple case: real svd, defined elsewhere.
            qtotal = [theta.qtotal, None] if self.move_right else [None, theta.qtotal]
            U, S, VH, err, _ = svd_theta(theta,
                                         self.trunc_params,
                                         qtotal_LR=qtotal,
                                         inner_labels=['vR', 'vL'])
            if self.move_right:
                VH = npc.tensordot(VH, next_B, axes=['vR', 'vL'])
            else:
                U = npc.tensordot(next_B, U, axes=['vR', 'vL'])
            return U, S, VH, err
        else:  # we have a mixer
            return self.mixer.perturb_svd(self, theta, self.i0, self.move_right, next_B)

    def set_B(self, U, S, VH):
        """Update the MPS with the ``U, S, VH`` returned by `self.mixed_svd`.

        .. todo ::
            Depending on whether the mixer is activated, we may or may not want to update the next
            site. In any case, depending on the direction we're going, we want to do different things.

            New idea: we should assume set_B always gets two updated sites worth of tensors;
            mixed_svd() should do the extra contracting in case there is no mixer. This is because
            perturb_svd() (called when a mixer is on) definitely involves two sites, so having
            mixed_svd() do that makes set_B() uniform over those two cases.

        Parameters
        ----------
        i0 : int
            We update the MPS `B` at sites ``i0, i0+1`` (for right-moving) or ``i0-1, i0`` (for
            left-moving).
        U, VH : :class:`~tenpy.linalg.np_conserved.Array`
            Left and Right-canonical matrices as returned by the SVD.
        S : 1D array | 2D :class:`~tenpy.linalg.np_conserved.Array`
            The middle part returned by the SVD, ``theta = U S VH``.
            Without a mixer just the singular values, with enabled `mixer` a 2D array.
        """
        i0 = self.i0
        if self.move_right:
            B0 = U.split_legs(['(vL.p)'])
            print("Setting new MPS tensors on sites {} and {}".format(i0, i0+1))
            self.psi.set_B(i0, B0, form='A')  # left-canonical
            self.psi.set_B(i0 + 1, VH, form='B')  # right-canonical
            self.psi.set_SR(i0, S)
            for o_env in self.ortho_to_envs:
                o_env.del_LP(i0 + 1)
                o_env.del_RP(i0)
            self.env.del_LP(i0 + 1)
            self.env.del_RP(i0)
        else:
            B1 = VH.split_legs(['(p.vR)'])
            print("Setting new MPS tensors on sites {} and {}".format(i0, i0+1))
            self.psi.set_B(i0 - 1, U, form='A')  # left-canonical
            self.psi.set_B(i0, B1, form='B')  # right-canonical
            self.psi.set_SL(i0, S)
            for o_env in self.ortho_to_envs:  # TODO indexing here
                o_env.del_LP(i0)
                o_env.del_RP(i0 - 1)
            self.env.del_LP(i0)
            self.env.del_RP(i0 - 1)

    def mixer_activate(self):
        """Set `self.mixer` to the class specified by `engine_params['mixer']`.
        """
        Mixer_class = get_parameter(self.engine_params, 'mixer', None, 'Sweep')
        if Mixer_class:
            if Mixer_class is True:
                Mixer_class = SingleSiteMixer
            if isinstance(Mixer_class, str):
                if Mixer_class == "Mixer":
                    msg = ('Use `True` or `"DensityMatrixMixer"` instead of "Mixer" '
                           'for Sweep parameter "mixer"')
                    warnings.warn(msg, FutureWarning)
                    Mixer = "DensityMatrixMixer"
                Mixer_class = globals()[Mixer_class]
            mixer_params = get_parameter(self.engine_params, 'mixer_params', {}, 'Sweep')
            mixer_params.setdefault('verbose', self.verbose / 10)  # reduced verbosity
            self.mixer = Mixer_class(mixer_params)

    def update_LP(self, U):
        """Update left part of the environment.

        We always update the environment at site i0 + 1: this environment then contains the site
        where we just performed a local update (when sweeping right).

        Assumption: update_LP only gets called when the algorithm is moving to the right.

        Parameters
        ----------
        i0 : int
            Site index. We calculate ``self.env.get_LP(i0+1)``.
        """
        i0 = self.i0
        if self.combine and self.move_right:
            LP = npc.tensordot(self.eff_H.LHeff, U, axes=['(vR.p*)', '(vL.p)'])
            LP = npc.tensordot(U.conj(), LP, axes=['(vL*.p*)', '(vR*.p)'])
            self.env.set_LP(i0 + 1, LP, age=self.env.get_LP_age(i0) + 1)
        else:  # as implemented directly in the environment
            if self.move_right:
                self.env.get_LP(i0 + 1, store=True)
            else:
                self.env.get_LP(i0, store=True)


    def update_RP(self, VH):
        """Update right part of the environment.

        We always update the environment at site i0: this environment then contains the site
        where we just performed a local update (when sweeping left).

        Assumption: update_RP only gets called when the algorithm is moving to the left.

        Parameters
        ----------
        VH : :class:`~tenpy.linalg.np_conserved.Array`
            The U as returned by SVD, with combined legs,
            labels ``'vL', '(vR.p1)'`` (if not self.move_right).
        """
        i0 = self.i0
        if self.combine and not self.move_right:
            RP = npc.tensordot(VH, self.eff_H.RHeff, axes=['(p.vR)', '(p*.vL)'])
            RP = npc.tensordot(RP, VH.conj(), axes=['(p.vL*)', '(p*.vR*)'])
            self.env.set_RP(i0 - 1, RP, age=self.env.get_RP_age(i0) + 1)
        else:  # as implemented directly in the environment
            if self.move_right:
                self.env.get_RP(i0 - 1, store=True)
            else:
                self.env.get_RP(i0, store=True)


class Engine(NpcLinearOperator):
    """Prototype for an DMRG 'Engine'.

    This class is the working horse of DMRG. It implements the :meth:`sweep` and large
    parts of the (two-site) optimization.
    During the diagonalization (i.e. after calling :meth:`prepare_diag`), the class represents
    the effective two-site Hamiltonian, which looks like this::

        |        .---            ----.
        |        |     |      |      |
        |        LP----W[i0]--W[i1]--RP
        |        |     |      |      |
        |        .---            ----.

    `LP` and `RP` are left and right parts of the :class:`~tenpy.networks.mpo.MPOEnvironment`,
    `W[i0]` and `W[i1]` are the MPO matrices of the Hamiltonian at the two sites ``i0, i1=i0+1``.
    How this network is then actually contracted in detail is left to derived classes.

    Parameters
    ----------
    psi : :class:`~tenpy.networks.mps.MPS`
        Initial guess for the ground state, which is to be optimized in-place.
    model : :class:`~tenpy.models.MPOModel`
        The model representing the Hamiltonian for which we want to find the ground state.
    DMRG_params : dict
        Further optional parameters. See :func:`run` for more details.

    Attributes
    ----------
    verbose : int
        Level of verbosity (i.e. how much status information to print); higher=more output.
    psi : :class:`~tenpy.networks.mps.MPS`
        The MPS to be optimized. After :meth:`run`, this should be (close to) the ground state.
    sweeps : int
        The number of performed sweeps (with ``optimize=True``, i.e. not counting the
        environment updates).
    env : :class:`~tenpy.networks.mpo.MPOEnvironment`
        Environment for contraction ``<psi|H|psi>``.
    ortho_to_envs : list of :class:`~tenpy.networks.mps.MPSEnvironment`
        Environments of the form ``<psi|orhto>`` for states `ortho` of the `orthogonal_to`
        parameter; needed to find excited states.
    mixer : :class:`Mixer` | ``None``
        If ``None``, no mixer is used (anymore), otherwise the mixer instance.
    DMRG_params : dict
        Parameters used for the DMRG. See :func:`run` for more details.
    lanczos_params : dict
        Parameters for :func:`~tenpy.linalg.lanczos.lanczos`.
    trunc_params : dict
        Parameters for :func:`~tenpy.algorithms.truncation.truncate`.
    finite : bool
        Wheter we perform DMRG for an MPS with finite/segment (True) or infinite boundary
        conditions; same as `psi.finite`.
    shelve : bool
        True when the DMRG stopped due to the time limit set by `max_hours`, otherwise `False`.
    chi_list : dict | None
        See DMRG_params `chi_list`. ``None`` (default) disables this feature.
    update_stats : dict
        A dictionary with detailed statistics of the convergence.
        For each key in the following table, the dictionary contains a list where one value is
        added each time :meth:`Engine.update_bond` is called.

        =========== ===================================================================
        key         description
        =========== ===================================================================
        i0          An update was performed on sites ``i0, i0+1``.
        ----------- -------------------------------------------------------------------
        age         The number of physical sites involved in the simulation.
        ----------- -------------------------------------------------------------------
        E_total     The total energy before truncation.
        ----------- -------------------------------------------------------------------
        N_lanczos   Dimension of the Krylov space used in the lanczos diagonalization.
        ----------- -------------------------------------------------------------------
        time        Wallclock time evolved since :attr:`time0` (in seconds).
        =========== ===================================================================

    sweep_stats : dict
        A dictionary with detailed statistics of the convergence.
        For each key in the following table, the dictionary contains a list where one value is
        added each time :meth:`Engine.sweep` is called (with ``optimize=True``).

        ============= ===================================================================
        key           description
        ============= ===================================================================
        sweep         Number of sweeps performed so far.
        ------------- -------------------------------------------------------------------
        E             The energy *before* truncation (as calculated by Lanczos).
        ------------- -------------------------------------------------------------------
        S             Maximum entanglement entropy.
        ------------- -------------------------------------------------------------------
        time          Wallclock time evolved since :attr:`time0` (in seconds).
        ------------- -------------------------------------------------------------------
        max_trunc_err The maximum truncation error in the last sweep
        ------------- -------------------------------------------------------------------
        max_E_trunc   Maximum change or Energy due to truncation in the last sweep.
        ------------- -------------------------------------------------------------------
        max_chi       Maximum bond dimension used.
        ------------- -------------------------------------------------------------------
        norm_err      Error of canonical form ``np.linalg.norm(psi.norm_test())``.
        ============= ===================================================================

    time0 : float
        Start time of the simulation, set in :meth:`reset_stats`.
    """
    def plot_update_stats(self, axes, xaxis='time', yaxis='E', y_exact=None, **kwargs):
        """Plot :attr:`update_stats` to display the convergence during the sweeps.

        Parameters
        ----------
        axes : :class:`matplotlib.axes.Axes`
            The axes to plot into. Defaults to :func:`matplotlib.pyplot.gca()`
        xaxis : ``'index' | 'sweep'`` | keys of :attr:`update_stats`
            Key of :attr:`update_stats` to be used for the x-axis of the plots.
            ``'index'`` is just enumerating the number of bond updates,
            and ``'sweep'`` corresponds to the sweep number (including environment sweeps).
        yaxis : ``'E'`` | keys of :attr:`update_stats`
            Key of :attr:`update_stats` to be used for the y-axisof the plots.
            For 'E', use the energy (per site for infinite systems).
        y_exact : float
            Exact value for the quantity on the y-axis for comparison.
            If given, plot ``abs((y-y_exact)/y_exact)`` on a log-scale yaxis.
        **kwargs :
            Further keyword arguments given to ``axes.plot(...)``.
        """
        if axes is None:
            import matplotlib.pyplot as plt
            axes = plt.gca()
        stats = self.update_stats
        L = self.psi.L
        kwargs.setdefault('marker', 'x')
        kwargs.setdefault('linestyle', '-')

        E = np.array(stats['E_total'])
        schedule, _ = self._get_sweep_schedule()
        N = len(schedule)  # bond updates per sweep
        if xaxis is None or xaxis == 'index':
            xaxis = 'index'
            x = np.arange(len(E))
        elif xaxis == 'sweep':
            x = np.arange(1, len(E) + 1) / N
        else:
            x = np.array(stats[xaxis])
        if yaxis == 'E':
            if not self.psi.finite:
                # use energy per site instead of total energy
                age = np.array(stats['age'])
                d_age = age[N:] - age[:-N]
                d_E = E[N:] - E[:-N]
                y = d_E / d_age
                x = x[N:]
            else:
                y = E
        else:
            y = np.array(stats[yaxis])
        if y_exact is not None:
            y = np.abs(y - y_exact) / np.abs(y_exact)
            axes.set_yscale('log')
        axes.plot(x, y, **kwargs)
        axes.set_xlabel(xaxis)
        axes.set_ylabel(yaxis)

    def plot_sweep_stats(self, axes=None, xaxis='time', yaxis='E', y_exact=None, **kwargs):
        """Plot :attr:`sweep_stats` to display the convergence with the sweeps.

        Parameters
        ----------
        axes : :class:`matplotlib.axes.Axes`
            The axes to plot into. Defaults to :func:`matplotlib.pyplot.gca()`
        xaxis, yaxis : key of :attr:`sweep_stats`
            Key of :attr:`sweep_stats` to be used for the x-axis and y-axis of the plots.
        y_exact : float
            Exact value for the quantity on the y-axis for comparison.
            If given, plot ``abs((y-y_exact)/y_exact)`` on a log-scale yaxis.
        **kwargs :
            Further keyword arguments given to ``axes.plot(...)``.
        """
        if axes is None:
            import matplotlib.pyplot as plt
            axes = plt.gca()
        stats = self.sweep_stats
        L = self.psi.L
        kwargs.setdefault('marker', 'x')
        kwargs.setdefault('linestyle', '-')

        x = np.array(stats[xaxis])
        y = np.array(stats[yaxis])
        if y_exact is not None:
            y = np.abs(y - y_exact) / np.abs(y_exact)
            axes.set_yscale('log')
        axes.plot(x, y, **kwargs)
        axes.set_xlabel(xaxis)
        axes.set_ylabel(yaxis)

class EngineCombine(TwoSiteDMRGEngine):
    r"""Engine which combines legs into pipes as far as possible.

    This engine combines the virtual and physical leg for the left site and right site into pipes.
    This reduces the overhead of calculating charge combinations in the contractions,
    but one :meth:`matvec` is formally more expensive, :math:`O(2 d^3 \chi^3 D)`.

    Attributes
    ----------
    LHeff : :class:`~tenpy.linalg.np_conserved.Array`
        Left part of the effective Hamiltonian.
        Labels ``'(vR*.p0)', 'wR', '(vR.p0*)'`` for bra, MPO, ket.
    RHeff : :class:`~tenpy.linalg.np_conserved.Array`
        Right part of the effective Hamiltonian.
        Labels ``'(vL.p1*)', 'wL', '(vL*.p1)'`` for ket, MPO, bra.
    """
    def __init__(self, psi, model, DMRG_params):
        warnings.warn("Old-style engines are deprecated in favor of `Sweep` subclasses.",
                      category=FutureWarning, stacklevel=2)
        DMRG_params['combine'] = True  # to reproduces old-style engine
        super().__init__(psi, model, TwoSiteH, DMRG_params)

class EngineFracture(Engine):
    r"""Engine which keeps the legs separate.

    Due to a different contraction order in :meth:`matvec`, this engine might be faster than
    :class:`EngineCombine`, at least for large physical dimensions and if the MPO is sparse.
    One :meth:`matvec` is :math:`O(2 \chi^3 d^2 W + 2 \chi^2 d^3 W^2 )`.

    Attributes
    ----------
    LP : :class:`~tenpy.linalg.np_conserved.Array`
        Left part of the effective Hamiltonian. Labels ``'vR*', 'wR', 'vR'``.
    RP : :class:`~tenpy.linalg.np_conserved.Array`
        Right part of the effective Hamiltonian. Labels ``'vL*', 'wL', 'vL'``.
    H0, H1 : :class:`~tenpy.linalg.np_conserved.Array`
        MPO on the two sites to be optimized.
        Labels ``'wL, 'wR', 'p0', 'p0*'`` and ``'wL, 'wR', 'p1', 'p1*'``.
    """
    def __init__(self, psi, model, DMRG_params):
        warnings.warn("Old-style engines are deprecated in favor of `Sweep` subclasses.",
                      category=FutureWarning, stacklevel=2)
        DMRG_params['combine'] = False  # to reproduces old-style engine
        super().__init__(psi, model, TwoSiteH, DMRG_params)


class Mixer:
    """Base class of a general Mixer.

    Since DMRG performs only local updates of the state, it can get stuck in "local minima",
    in particular if the Hamiltonain is long-range -- which is the case if one
    maps a 2D system ("infinite cylinder") to 1D -- or if one wants to do single-site updates
    (currently not implemented in TeNPy).
    The idea of the mixer is to perturb the state with the terms of the Hamiltonian
    which have contributions in both the "left" and "right" side of the system.
    In that way, it adds fluctuation of the quantum numbers and non-zero contributions of the
    long-range terms - leading to a significantly improved convergence of DMRG.

    The strength of the perturbation is given by the `amplitude` of the mixer.
    A good strategy is to choose an initially significant amplitude and let it decay until
    the perturbation becomes completely irrelevant and the mixer gets disabled.

    This original idea of the mixer was introduced in [White2005]_.
    [Hubig2015]_ discusses the mixer and provides an improved version.

    Parameters
    ----------
    env : :class:`~tenpy.networks.mpo.MPOEnvironment`
        Environment for contraction ``<psi|H|psi>`` for later
    mixer_params : dict
        Optional parameters as described in the following table.
        Use ``verbose>0`` to print the used parameters during runtime.

        ============== ========= ===============================================================
        key            type      description
        ============== ========= ===============================================================
        amplitude      float     Initial strength of the mixer. (Should be << 1.)
        -------------- --------- ---------------------------------------------------------------
        decay          float     To slowly turn off the mixer, we divide `amplitude` by `decay`
                                 after each sweep. (Should be >= 1.)
        -------------- --------- ---------------------------------------------------------------
        disable_after  int       We disable the mixer completely after this number of sweeps.
        ============== ========= ===============================================================

    Attributes
    ----------
    amplitude : float
        Current amplitude for mixing.
    decay : float
        Factor by which `amplitude` is divided after each sweep.
    disable_after : int
        The number of sweeps after which the mixer should be disabled.
    verbose : int
        Level of output vebosity.
    """

    def __init__(self, mixer_params):
        self.amplitude = get_parameter(mixer_params, 'amplitude', 1.e-5, 'Mixer')
        assert self.amplitude <= 1.
        self.decay = get_parameter(mixer_params, 'decay', 2., 'Mixer')
        assert self.decay >= 1.
        if self.decay == 1.:
            warnings.warn("Mixer with decay=1. doesn't decay")
        self.disable_after = get_parameter(mixer_params, 'disable_after', 15, 'Mixer')
        self.verbose = mixer_params.get('verbose', 0)

    def update_amplitude(self, sweeps):
        """Update the amplitude, possibly disable the mixer.

        Parameters
        ----------
        sweeps : int
            The number of performed sweeps, to check if we need to disable the mixer.

        Returns
        -------
        mixer : :class:`Mixer` | None
            Returns `self` if we should continue mixing, or ``None``, if the mixer
            should be disabled.
        """
        self.amplitude /= self.decay
        if sweeps >= self.disable_after or self.amplitude <= np.finfo('float').eps:
            if self.verbose >= 0.1:  # increased verbosity: the same level as DMRG
                print("disable mixer after {0:d} sweeps, final amplitude {1:.2e}".format(
                    sweeps, self.amplitude))
            return None  # disable mixer
        return self

    def perturb_svd(self, engine, theta, i0, update_LP, update_RP):
        """Perturb the wave function and perform an SVD with truncation.

        Parameters
        ----------
        engine : :class:`Engine`
            The DMRG engine calling the mixer.
        theta : :class:`~tenpy.linalg.np_conserved.Array`
            The optimized wave function, prepared for svd.
        i0 : int
            Site index; `theta` lives on ``i0, i0+1``.
        update_LP : bool
            Whether to calculate the next ``env.LP[i0+1]``.
        update_RP : bool
            Whether to calculate the next ``env.RP[i0]``.

        Returns
        -------
        U : :class:`~tenpy.linalg.np_conserved.Array`
            Left-canonical part of `theta`. Labels ``'(vL.p0)', 'vR'``.
        S : 1D ndarray | 2D :class:`~tenpy.linalg.np_conserved.Array`
            Without mixer just the singluar values of the array; with mixer it might be a general
            matrix; see comment above.
        VH : :class:`~tenpy.linalg.np_conserved.Array`
            Right-canonical part of `theta`. Labels ``'vL', '(vR.p1)'``.
        err : :class:`~tenpy.algorithms.truncation.TruncationError`
            The truncation error introduced.
        """
        raise NotImplementedError("This function should be implemented in derived classes")


class SingleSiteMixer(Mixer):
    """Mixer for single-site DMRG.

    Perform a subspace expansion following [Hubig2015]_.

    .. todo :
        This is still under development.
        Make work with `combine=False`
    """

    def perturb_svd(self, engine, theta, i0, move_right, next_B):
        """Mix extra terms to theta and perform an SVD.

        We calculate the left and right reduced density matrix using the mixer
        (which might include applications of `H`).
        These density matrices are diagonalized and truncated such that we effectively perform
        a svd for the case ``mixer.amplitude=0``.

        .. todo ::
            I think the axes specified for the tensordots are wrong...

        Parameters
        ----------
        engine : :class:`Engine`
            The DMRG engine calling the mixer.
        theta : :class:`~tenpy.linalg.np_conserved.Array`
            The optimized wave function, prepared for svd.
        i0 : int
            The site index where `theta` lives.
        move_right : bool
            Whether we move to the right (``True``) or left (``False``).
        next_B : :class:`~tenpy.linalg.np_conserved.Array`
            The subspace expansion requires to change the tensor on the next site as well.
            If `move_right`, it should correspond to ``engine.psi.get_B(i0+1, form='B')``.
            If not `move_right`, it should correspond to ``engine.psi.get_B(i0-1, form='A')``.

        Returns
        -------
        U : :class:`~tenpy.linalg.np_conserved.Array`
            Left-canonical part of `tensordot(theta, next_B)`. Labels ``'(vL.p0)', 'vR'``.
        S : 1D ndarray
            (Perturbed) singular values on the new bond (between `theta` and `next_B`).
        VH : :class:`~tenpy.linalg.np_conserved.Array`
            Right-canonical part of `tensordot(theta, next_B)`. Labels ``'vL', '(p1.vR)'``.
        err : :class:`~tenpy.algorithms.truncation.TruncationError`
            The truncation error introduced.
        """
        theta, next_B = self.subspace_expand(engine, theta, i0, move_right, next_B)
        qtotal_LR = [theta.qtotal, None] if move_right else [None, theta.qtotal]
        U, S, VH, err, _ = svd_theta(theta,
                                     engine.trunc_params,
                                     qtotal_LR=qtotal_LR,
                                     inner_labels=['vR', 'vL'])
        if move_right:
            VH = npc.tensordot(VH, next_B, axes=['vR', 'vL'])  # TODO VH does not have 'vR'??
        else:
            U = npc.tensordot(next_B, U, axes=['vR', 'vL'])
        return U, S, VH, err

    def subspace_expand(self, engine, theta, i0, move_right, next_B):
        if not engine.combine:  # Need to get Heff's. Theta is already in right form by now.
            engine.eff_H.combine_Heff()

        if move_right:  # theta has legs (vL.p), vR
            LHeff = engine.eff_H.LHeff
            expand = npc.tensordot(LHeff, theta, axes=['(vR.p*)', '(vL.p)'])
            expand = expand.combine_legs(['wR', 'vR'], qconj=-1, new_axes=1)
            expand *= self.amplitude
            theta = npc.concatenate([theta, expand], axis=1, copy=False)
            next_B = next_B.extend('vL', expand.legs[1].conj())
        else:  # theta has legs vL, (p.vR)
            RHeff = engine.eff_H.RHeff
            expand = npc.tensordot(theta, RHeff, axes=['(p.vR)', '(p*.vL)'])
            expand = expand.combine_legs(['vL', 'wL'], qconj=+1)
            expand *= self.amplitude
            theta = npc.concatenate([theta, expand], axis=0, copy=False)
            next_B = next_B.extend('vR', expand.legs[0].conj())
        return theta, next_B


class TwoSiteMixer(SingleSiteMixer):
    """Mixer for two-site DMRG.

    This is the two-site version of the mixer described in [Hubig2015]_.
    Equivalent to the :class:`DensityMatrixMixer`, but never construct the full density matrix.

    .. todo :
        This is still under development.
        Seems to works correctly only with EngineCombine with finite MPS.
    """

    def perturb_svd(self, engine, theta, i0, move_right):
        """Mix extra terms to theta and perform an SVD.

        Parameters
        ----------
        engine : :class:`Engine`
            The DMRG engine calling the mixer.
        theta : :class:`~tenpy.linalg.np_conserved.Array`
            The optimized wave function, prepared for svd.
        i0 : int
            Site index; `theta` lives on ``i0, i0+1``.
        update_LP : bool
            Whether to calculate the next ``env.LP[i0+1]``.
        update_RP : bool
            Whether to calculate the next ``env.RP[i0]``.

        Returns
        -------
        U : :class:`~tenpy.linalg.np_conserved.Array`
            Left-canonical part of `theta`. Labels ``'(vL.p0)', 'vR'``.
        S : 1D ndarray | 2D :class:`~tenpy.linalg.np_conserved.Array`
            Without mixer just the singluar values of the array; with mixer it might be a general
            matrix; see comment above.
        VH : :class:`~tenpy.linalg.np_conserved.Array`
            Right-canonical part of `theta`. Labels ``'vL', '(vR.p1)'``.
        err : :class:`~tenpy.algorithms.truncation.TruncationError`
            The truncation error introduced.
        """
        # first perform an SVD as if the mixer didn't exist
        qtotal_i0 = engine.psi.get_B(i0, form=None).qtotal
        U, S, VH, err, _ = svd_theta(theta,
                                     engine.trunc_params,
                                     qtotal_LR=[qtotal_i0, None],
                                     inner_labels=['vR', 'vL'])
        move_right = update_LP  # TODO: get argument inferred from schedule?
        if move_right:  # move to the right
            U, S, VH, err2 = SingleSiteMixer.perturb_svd(self, engine, U.iscale_axis(S, 1), i0,
                                                         move_right, VH)
        else:  # update_RP is True
            U, S, VH, err2 = SingleSiteMixer.perturb_svd(self, engine, VH.iscale_axis(S, 0), i0,
                                                         move_right, U)
        return U, S, VH, err + err2


class DensityMatrixMixer(Mixer):
    """Mixer based on density matrices.

    This mixer constructs density matrices as described in the original paper [White2005]_.
    """

    def perturb_svd(self, engine, theta, i0, update_LP, update_RP):
        """Mix extra terms to theta and perform an SVD.

        We calculate the left and right reduced density using the mixer
        (which might include applications of `H`).
        These density matrices are diagonalized and truncated such that we effectively perform
        a svd for the case ``mixer.amplitude=0``.

        Parameters
        ----------
        engine : :class:`Engine`
            The DMRG engine calling the mixer.
        theta : :class:`~tenpy.linalg.np_conserved.Array`
            The optimized wave function, prepared for svd.
        i0 : int
            Site index; `theta` lives on ``i0, i0+1``.
        update_LP : bool
            Whether to calculate the next ``env.LP[i0+1]``.
        update_RP : bool
            Whether to calculate the next ``env.RP[i0]``.

        Returns
        -------
        U : :class:`~tenpy.linalg.np_conserved.Array`
            Left-canonical part of `theta`. Labels ``'(vL.p0)', 'vR'``.
        S : 1D ndarray | 2D :class:`~tenpy.linalg.np_conserved.Array`
            Without mixer just the singluar values of the array; with mixer it might be a general
            matrix; see comment above.
        VH : :class:`~tenpy.linalg.np_conserved.Array`
            Right-canonical part of `theta`. Labels ``'vL', '(p1.vR)'``.
        err : :class:`~tenpy.algorithms.truncation.TruncationError`
            The truncation error introduced.
        """
        rho_L = self.mix_rho_L(engine, theta, i0, update_LP)
        # don't mix left parts, when we're going to the right
        rho_L.itranspose(['(vL.p0)', '(vL*.p0*)'])  # just to be sure of the order
        rho_R = self.mix_rho_R(engine, theta, i0, update_RP)
        rho_R.itranspose(['(p1.vR)', '(p1*.vR*)'])  # just to be sure of the order

        # consider the SVD `theta = U S V^H` (with real, diagonal S>0)
        # rho_L ~=  theta theta^H = U S V^H V S U^H = U S S U^H  (for mixer -> 0)
        # Thus, rho_L U = U S S, i.e. columns of U are the eigenvectors of rho_L,
        # eigenvalues are S^2.
        val_L, U = npc.eigh(rho_L)
        U.legs[1] = U.legs[1].to_LegCharge()  # explicit conversion: avoid warning in `iproject`
        U.iset_leg_labels(['(vL.p0)', 'vR'])
        val_L[val_L < 0.] = 0.  # for stability reasons
        val_L /= np.sum(val_L)
        keep_L, _, errL = truncate(np.sqrt(val_L), engine.trunc_params)
        U.iproject(keep_L, axes='vR')  # in place
        U = U.gauge_total_charge(1, engine.psi.get_B(i0, form=None).qtotal)
        # rho_R ~=  theta^T theta^* = V^* S U^T U* S V^T = V^* S S V^T  (for mixer -> 0)
        # Thus, rho_L V^* = V^* S S, i.e. columns of V^* are eigenvectors of rho_L
        val_R, Vc = npc.eigh(rho_R)
        Vc.legs[1] = Vc.legs[1].to_LegCharge()
        Vc.iset_leg_labels(['(p1.vR)', 'vL'])
        VH = Vc.itranspose(['vL', '(p1.vR)'])
        val_R[val_R < 0.] = 0.  # for stability reasons
        val_R /= np.sum(val_R)
        keep_R, _, err_R = truncate(np.sqrt(val_R), engine.trunc_params)
        VH.iproject(keep_R, axes='vL')
        VH = VH.gauge_total_charge(0, engine.psi.get_B(i0 + 1, form=None).qtotal)

        # calculate S = U^H theta V
        theta = npc.tensordot(U.conj(), theta, axes=['(vL*.p0*)', '(vL.p0)'])  # axes 0, 0
        theta = npc.tensordot(theta, VH.conj(), axes=['(p1.vR)', '(p1*.vR*)'])  # axes 1, 1
        theta.ireplace_labels(['vR*', 'vL*'], ['vL', 'vR'])  # for left/right
        # normalize `S` (as in svd_theta) to avoid blowing up numbers
        theta /= np.linalg.norm(npc.svd(theta, compute_uv=False))
        return U, theta, VH, errL + err_R

    def mix_rho_L(self, engine, theta, i0, mix_enabled):
        """Calculated mixed reduced density matrix for left site.

        Pictorially::

            |     mix_enabled=False           mix_enabled=True
            |
            |    .---theta---.            .---theta-------.
            |    |   |   |   |            |   |   |       |
            |            |   |           LP---H0--H1--.   |
            |    |   |   |   |            |   |   |   |   |
            |    .---theta*--.                    |   xR  |
            |                             |   |   |   |   |
            |                            LP*--H0*-H1*-.   |
            |                             |   |   |       |
            |                             .---theta*------.

        Parameters
        ----------
        engine : :class:`Engine`
            The DMRG engine calling the mixer.
        theta : :class:`~tenpy.linalg.np_conserved.Array`
            Ground state of the effective Hamiltonian, prepared for svd.
        i0 : int
            Site index; `theta` lives on ``i0, i0+1``.
        mix_enabled : bool
            Whether we should perturb the density matrix.

        Returns
        -------
        rho_L : :class:`~tenpy.linalg.np_conserved.Array`
            A (hermitian) square array with labels ``'(vL.p0)', '(vL*.p0*)'``,
            Mainly the reduced density matrix of the left part, but with some additional mixing.
        """
        if not mix_enabled:
            return npc.tensordot(theta, theta.conj(), axes=['(p1.vR)', '(p1*.vR*)'])
        H = engine.env.H
        try:
            LHeff = engine.LHeff
        except AttributeError:
            H0 = H.get_W(i0).replace_labels(['p', 'p*'], ['p0', 'p0*'])
            LP = engine.env.get_LP(i0, store=False)
            LHeff = npc.tensordot(LP, H0, axes=['wR', 'wL'])
            pipeL = theta.get_leg('(vL.p0)')
            LHeff = LHeff.combine_legs([['vR*', 'p0'], ['vR', 'p0*']],
                                       pipes=[pipeL, pipeL.conj()],
                                       new_axes=[0, -1])
        rho = npc.tensordot(LHeff, theta, axes=['(vR.p0*)', '(vL.p0)']).split_legs('(p1.vR)')
        rho_c = rho.conj()
        H1 = H.get_W(i0 + 1).replace_labels(['p', 'p*'], ['p1', 'p1*'])
        mixer_xR, add_separate_Id = self.get_xR(H1.get_leg('wR'), H.get_IdL(i0 + 2),
                                                H.get_IdR(i0 + 1))
        H1m = npc.tensordot(H1, mixer_xR, axes=['wR', 'wL'])
        H1m = npc.tensordot(H1m, H1.conj(), axes=[['p1', 'wL*'], ['p1*', 'wR*']])
        rho = npc.tensordot(rho, H1m, axes=[['wR', 'p1'], ['wL', 'p1*']])
        rho = npc.tensordot(rho, rho_c, axes=(['p1', 'wL*', 'vR'], ['p1*', 'wR*', 'vR*']))
        rho.ireplace_labels(['(vR*.p0)', '(vR.p0*)'], ['(vL.p0)', '(vL*.p0*)'])
        if add_separate_Id:
            rho = rho + npc.tensordot(theta, theta.conj(), axes=['(p1.vR)', '(p1*.vR*)'])
        return rho

    def mix_rho_R(self, engine, theta, i0, mix_enabled):
        """Calculated mixed reduced density matrix for left site.

        Pictorially::

            |     mix_enabled=False           mix_enabled=True
            |
            |    .---theta---.           .------theta---.
            |    |   |   |   |           |      |   |   |
            |    |   |                   |   .--H0--H1--RP
            |    |   |   |   |           |   |  |   |   |
            |    .---theta*--.           |  wL  |
            |                            |   |  |   |   |
            |                            |   .--H0*-H1*-RP*
            |                            |      |   |   |
            |                            .------theta*--.

        Parameters
        ----------
        engine : :class:`Engine`
            The DMRG engine calling the mixer.
        theta : :class:`~tenpy.linalg.np_conserved.Array`
            Ground state of the effective Hamiltonian, prepared for svd.
        i0 : int
            Site index; `theta` lives on ``i0, i0+1``.
        mix_enabled : bool
            Whether we should perturb the density matrix.

        Returns
        -------
        rho_R : :class:`~tenpy.linalg.np_conserved.Array`
            A (hermitian) square array with labels ``'(p1.vR)', '(p1*.vR*)'``.
            Mainly the reduced density matrix of the right part, but with some additional mixing.
        """
        if not mix_enabled:
            return npc.tensordot(theta, theta.conj(), axes=[['(vL.p0)'], ['(vL*.p0*)']])
        H = engine.env.H

        try:
            RHeff = engine.RHeff
        except AttributeError:
            H1 = H.get_W(i0 + 1).replace_labels(['p', 'p*'], ['p1', 'p1*'])
            RP = engine.env.get_RP(i0 + 1, store=False)
            RHeff = npc.tensordot(RP, H1, axes=['wL', 'wR'])
            pipeR = theta.get_leg('(p1.vR)')
            RHeff = RHeff.combine_legs([['p1', 'vL*'], ['p1*', 'vL']],
                                       pipes=[pipeR, pipeR.conj()],
                                       new_axes=[-1, 0])
        rho = npc.tensordot(RHeff, theta, axes=['(p1*.vL)', '(p1.vR)']).split_legs('(vL.p0)')
        rho_c = rho.conj()

        H0 = H.get_W(i0).replace_labels(['p', 'p*'], ['p0', 'p0*'])
        mixer_xL, add_separate_Id = self.get_xL(H0.get_leg('wL'), H.get_IdL(i0), H.get_IdR(i0 - 1))
        H0m = npc.tensordot(mixer_xL, H0, axes=['wR', 'wL'])
        H0m = npc.tensordot(H0m, H0.conj(), axes=[['wR*', 'p0'], ['wL*', 'p0*']])
        rho = npc.tensordot(H0m, rho, axes=[['p0*', 'wR'], ['p0', 'wL']])
        rho = npc.tensordot(rho, rho_c, axes=(['p0', 'wR*', 'vL'], ['p0*', 'wL*', 'vL*']))
        rho.ireplace_labels(['(p1.vL*)', '(p1*.vL)'], ['(p1.vR)', '(p1*.vR*)'])
        if add_separate_Id:
            rho = rho + npc.tensordot(theta, theta.conj(), axes=['(vL.p0)', '(vL*.p0*)'])
        return rho

    def get_xR(self, wR_leg, Id_L, Id_R):
        """Generate the coupling of the MPO legs for the reduced density matrix.

        Parameters
        ----------
        wR_leg : :class:`~tenpy.linalg.charges.LegCharge`
            LegCharge to be connected to.
        IdL : int | ``None``
            Index within the leg for which the MPO has only identities to the left.
        IdR : int | ``None``
            Index within the leg for which the MPO has only identities to the right.

        Returns
        -------
        mixed_xR : :class:`~tenpy.linalg.np_conserved.Array`
            Connection of the MPOs on the right for the reduced density matrix `rhoL`.
            Labels ``('wL', 'wL*')``.
        add_separate_Id : bool
            If Id_L is ``None``, we can't include the identity into `mixed_xR`,
            so it has to be added directly in :meth:`mix_rho_L`.
        """
        x = self.amplitude * np.ones(wR_leg.ind_len, dtype=np.float)
        separate_Id = Id_L is None
        if not separate_Id:
            x[Id_L] = 1.
        if Id_R is not None:
            x[Id_R] = 0.
        x = npc.diag(x, wR_leg)
        x.iset_leg_labels(['wL*', 'wL'])
        return x, separate_Id

    def get_xL(self, wL_leg, Id_L, Id_R):
        """Generate the coupling of the MPO legs for the reduced density matrix.

        Parameters
        ----------
        wL_leg : :class:`~tenpy.linalg.charges.LegCharge`
            LegCharge to be connected to.
        Id_L : int | ``None``
            Index within the leg for which the MPO has only identities to the left.
        Id_R : int | ``None``
            Index within the leg for which the MPO has only identities to the right.

        Returns
        -------
        mixed_xL : :class:`~tenpy.linalg.np_conserved.Array`
            Connection of the MPOs on the left for the reduced density matrix `rhoR`.
            Labels ``('wR', 'wR*')``.
        add_separate_Id : bool
            If Id_R is ``None``, we can't include the identity into `mixed_xL`,
            so it has to be added directly in :meth:`mix_rho_R`.
        """
        x = self.amplitude * np.ones(wL_leg.ind_len, dtype=np.float)
        separate_Id = Id_R is None
        if not separate_Id:
            x[Id_R] = 1.
        if Id_L is not None:
            x[Id_L] = 0.
        x = npc.diag(x, wL_leg)
        x.iset_leg_labels(['wR*', 'wR'])
        return x, separate_Id


def chi_list(chi_max, dchi=20, nsweeps=20):
    """Compute a 'ramping-up' chi_list.

    The resulting chi_list allows to increases `chi` by `dchi` every `nsweeps` sweeps up to a given
    maximal `chi_max`.

    Parameters
    ----------
    chi_max : int
        Final value for the bond dimension.
    dchi :int
        Step size how to increase chi
    nsweeps : int
        Step size for sweeps

    Returns
    -------
    chi_list : dict
        To be used as `chi_list` parameter for DMRG, see :func:`run`.
        Keys increase by `nsweeps`, values by `dchi`, until a maximum of `chi_max` is reached.
    """
    chi_max = int(chi_max)
    nsweeps = int(nsweeps)
    if chi_max < dchi:
        return {0: chi_max}
    chi_list = {}
    for i in range(chi_max // dchi):
        chi = int(dchi * (i + 1))
        chi_list[nsweeps * i] = chi
    if chi < chi_max:
        chi_list[nsweeps * (i + 1)] = chi_max
    return chi_list<|MERGE_RESOLUTION|>--- conflicted
+++ resolved
@@ -489,18 +489,6 @@
                 E0 = E_trunc
             E_trunc = E_trunc - E0
         # now we can also remove the LP and RP on outer bonds, which we don't need any more
-<<<<<<< HEAD
-        if update_RP:  # we move to the left -> delete left LP
-            print("Deleting LP at site", i0 + 1)
-            self.env.del_LP(i0 + 1)  # Always +1, even in single site.
-            for o_env in self.ortho_to_envs:
-                o_env.del_LP(i0 + 1)
-        if update_LP:  # we move to the right -> delete right RP
-            print("Deleting RP at site", i0)
-            self.env.del_RP(i0)
-            for o_env in self.ortho_to_envs:
-                o_env.del_RP(i0)
-=======
         if self.EffectiveH.length == 2:
             # TODO: Do we need those for single site DMRG? In infinite case?
             update_LP, update_RP = self.update_LP_RP
@@ -512,7 +500,6 @@
                 self.env.del_RP(i0 + 1)  # Always +1, even in single site.
                 for o_env in self.ortho_to_envs:
                     o_env.del_RP(i0 + 1)
->>>>>>> b05fc2ea
 
         # collect statistics
         self.update_stats['i0'].append(i0)
