"""Simulations for ground state searches."""
# Copyright 2020-2021 TeNPy Developers, GNU GPLv3

import numpy as np
from pathlib import Path

from . import simulation
from ..tools import hdf5_io
from .simulation import *
from ..linalg import np_conserved as npc
from ..models.model import Model
from ..networks.mpo import MPOEnvironment, MPOTransferMatrix
from ..networks.mps import MPS, InitialStateBuilder
from ..algorithms.mps_common import ZeroSiteH
from ..algorithms.dmrg import TwoSiteDMRGEngine
from ..linalg import lanczos
from ..linalg.sparse import SumNpcLinearOperator
from ..tools.misc import find_subclass
from ..tools.params import asConfig

import copy

__all__ = simulation.__all__ + [
    'GroundStateSearch',
    'OrthogonalExcitations',
    'TopologicalExcitations',
    'ExcitationInitialState',
]


class GroundStateSearch(Simulation):
    """Simutions for variational ground state searches.

    Parameters
    ----------
    options : dict-like
        The simulation parameters. Ideally, these options should be enough to fully specify all
        parameters of a simulation to ensure reproducibility.

    Options
    -------
    .. cfg:config :: GroundStateSearch
        :include: Simulation
    """
    default_algorithm = 'TwoSiteDMRGEngine'
    default_measurements = Simulation.default_measurements + []

    def init_algorithm(self, **kwargs):
        """Initialize the algorithm.

        Options
        -------
        .. cfg:configoptions :: GroundStateSearch

            save_stats : bool
                Whether to include the `sweep_stats` and `update_stats` of the engine into the
                output.
        """
        super().init_algorithm(**kwargs)
        if self.options.get("save_stats", True):
            for name in ['sweep_stats', 'update_stats']:
                stats = getattr(self.engine, name, None)
                if stats is not None:
                    self.results[name] = stats

    def run_algorithm(self):
        E, psi = self.engine.run()
        self.results['energy'] = E

    def resume_run_algorithm(self):
        """Run the algorithm.

        Calls ``self.engine.run()``.
        """
        E, psi = self.engine.resume_run()
        self.results['energy'] = E


class OrthogonalExcitations(GroundStateSearch):
    """Find excitations by another GroundStateSearch orthogalizing against previous states.

    If the ground state is an infinite MPS, it is converted to `segment` boundary conditions
    at the beginning of this simulation.

    For finite systems, the first algorithm (say DMRG) run when switching the charge sector
    can be replaced by a normal DMRG run with a different intial state (in the desired sector).
    For infinite systems, the conversion to segment boundary conditions leads to a *different*
    state! Using the 'segment' boundary conditions, this class can e.g. study a single spin flip
    excitation in the background of the ground state, localized by the segment environments.

    Note that the segment environments are *soft* boundaries: the spin flip can be outside the
    segment where we vary the MPS tensors, as far as it contained in the Schmidt states of the
    original ground state.

    Parameters
    ----------
    orthogonal_to : None list
        States to orthogonalize against.

    Options
    -------
    .. cfg:config :: OrthogonalExcitations
        :include: GroundStateSearch

        N_excitations : int
            Number of excitations to find.
            Don't make this too big, it's going to perform that many algorithm runs!

    Attributes
    ----------
    orthogonal_to : list
        States to orthogonalize against.
    excitations : list
        Tensor network states representing the excitations.
        The ground state in `orthogonal_to` is not included in the `excitations`.
        While being optimized, a state is saved as :attr:`psi` and not yet included in
        `excitations`.
    init_env_data : dict
        Initialization data for the :class:`~tenpy.networks.mpo.MPOEnvironment`.
        Passed to the algorithm class.
    results : dict
        In addition to :attr:`~tenpy.simulations.simulation.Simulation.results`, it contains

            ground_state_energy : float
                Reference energy for the ground state.
            excitations : list
                Tensor network states representing the excitations.
                Only defined if :cfg:option:`Simulation.save_psi` is True.
    """
    def __init__(self, options, *, orthogonal_to=None, **kwargs):
        super().__init__(options, **kwargs)
        resume_data = kwargs.get('resume_data', {})
        if orthogonal_to is None and 'orthogonal_to' in resume_data:
            orthogonal_to = kwargs['resume_data']['orthogonal_to']
            self.options.touch('groundstate_filename')
        self.orthogonal_to = orthogonal_to
        self.excitations = resume_data.get('excitations', [])
        self.results['excitation_energies'] = []
        if self.options.get('save_psi', True):
            self.results['excitations'] = self.excitations
        self.init_env_data = {}

    def run(self):
        if self.orthogonal_to is None:
            self.init_orthogonal_from_groundstate()
        super().run()

    def resume_run(self):
        if self.orthogonal_to is None:
            self.init_orthogonal_from_groundstate()
        super().resume_run()

    def init_orthogonal_from_groundstate(self):
        """Initialize :attr:`orthogonal_to` from the ground state.

        Load the ground state.
        If the ground state is infinite, call :meth:`extract_segment_from_infinite`.

        An empty :attr:`orthogonal_to` indicates that we will :meth:`switch_charge_sector`
        in the first :meth:`init_algorithm` call.

        Options
        -------
        .. cfg:configoptions :: OrthogonalExcitations

            ground_state_filename :
                File from which the ground state should be loaded.
            orthogonal_norm_tol : float
                Tolerance how large :meth:`~tenpy.networks.mps.MPS.norm_err` may be for states
                to be added to :attr:`orthogonal_to`.
            segment_enlarge, segment_first, segment_last : int | None
                Only for initially infinite ground states.
                Arguments for :meth:`~tenpy.models.lattice.Lattice.extract_segment`.
            apply_local_op: Array | None
                If not `None`, apply :meth:`~tenpy.networks.mps.MPS.apply_local_op` with given
                keyword arguments to change the charge sector compared to the ground state. Should have the form `apply_local_op should have the form [ site1,operator_string1,site2,operator_string2,...]`
                Alternatively, use `switch_charge_sector`.
                apply_local_op should have the form `[(site1,operator_string1),(site2,operator_string2),...]`
            switch_charge_sector : list of int | None
                If given, change the charge sector of the exciations compared to the ground state.
                Alternative to `apply_local_op` where we run a small zero-site diagonalization on
                the left-most bond in the desired charge sector to update the state.
            write_back_converged_ground_state_environments : bool
                Only used for infinite ground states, indicating that we should write converged
                environments of the ground state back to `ground_state_filename`.
                This is an optimization if you intend to run another `OrthogonalExcitations`
                simulation in the future with the same `ground_state_filename`.
                (However, it is not faster when the simulations run at the same time; instead it
                might even lead to errors!)

        Returns
        -------
        data : dict
            The data loaded from :cfg:option:`OrthogonalExcitations.ground_state_filename`.
        """
        # TODO: allow to pass ground state data as kwargs to sim instead!
        gs_fn = self.options['ground_state_filename']
        data = hdf5_io.load(gs_fn)
        data_options = data['simulation_parameters']
        # get model from ground_state data
        for key in data_options.keys():
            if not isinstance(key, str) or not key.startswith('model'):
                continue
            if key not in self.options:
                self.options[key] = data_options[key]
        self.init_model()

        self.ground_state = psi0 = data['psi']
        resume_data = data.get('resume_data', {})
        if np.linalg.norm(psi0.norm_test()) > self.options.get('orthogonal_norm_tol', 1.e-12):
            self.logger.info("call psi.canonicalf_form() on ground state")
            psi0.canonical_form()
        if psi0.bc == 'infinite':
            write_back = self.extract_segment_from_infinite(psi0, self.model, resume_data)
            if write_back:
                self.write_converged_environments(data, gs_fn)
        else:
            self.boundary = 0
            self.init_env_data = resume_data.get('init_env_data', {})
            self.ground_state_infinite = None
            self.results['ground_state_energy'] = data['energy']       # BLG_DMRG states do not have an 'energy' key, but we won't be doing finite BLG_DMRG

        apply_local_op = self.options.get("apply_local_op", None)
        switch_charge_sector = self.options.get("switch_charge_sector", None)
        # [TODO] Ground state segment energy needs to be calculated in both cases. Can we do it at the same time?
        if apply_local_op is None and switch_charge_sector is None:
            self.orthogonal_to = [self.ground_state]
            # Need to calculate energy of ground state segment still! To do this, we need an MPO environment.
        else:
            # we will switch charge sector
            self.orthogonal_to = []  # so we don't need to orthognalize against original g.s.
        return data

    def extract_segment_from_infinite(self, psi0_inf, model_inf, resume_data):
        """Extract a finite segment from the infinite model/state.

        Parameters
        ----------
        psi0_inf : :class:`~tenpy.networks.mps.MPS`
            Original ground state with infinite boundary conditions.
        model_inf : :class:`~tenpy.models.model.MPOModel`
            Original infinite model.
        resume_data : dict
            Possibly contains `init_env_data` with environments.

        Returns
        -------
        write_back : bool
            Whether we should call :meth:`write_converged_environments`.
        """
        enlarge = self.options.get('segment_enlarge', None)
        first = self.options.get('segment_first', 0)
        last = self.options.get('segment_last', None)
        self.boundary = enlarge // 2 * psi0_inf.L   # Bond at the middle of the segment, aligned with a cylinder ring
        # If it is not specified where to switch the charge sector, we default to self.boundary
        
        self.model = model_inf.extract_segment(first, last, enlarge)
        first, last = self.model.lat.segment_first_last
        write_back = self.options.get('write_back_converged_ground_state_environments', False)
        if resume_data.get('converged_environments', False):
            self.logger.info("use converged environments from ground state file")
            env_data = resume_data['init_env_data']
            psi0_inf = resume_data.get('psi', psi0_inf)
            write_back = False
        else:
            self.logger.info("converge environments with MPOTransferMatrix")
            guess_init_env_data = resume_data.get('init_env_data', None)
            H = model_inf.H_MPO
            env_data = MPOTransferMatrix.find_init_LP_RP(H, psi0_inf, first, last,
                                                         guess_init_env_data)
        self.init_env_data = env_data
        self.ground_state_infinite = psi0_inf
        self.ground_state = psi0_inf.extract_segment(first, last)
        return write_back

    def write_converged_environments(self, gs_data, gs_fn):
        """Write converged environments back into the file with the ground state.

        Parameters
        ----------
        gs_data : dict
            Data loaded from the ground state file.
        gs_fn : str
            Filename where to save `gs_data`.
        """
        if not self.init_env_data:
            raise ValueError("Didn't converge new environments!")
        orig_fn = self.output_filename
        orig_backup_fn = self._backup_filename
        try:
            self.output_filename = Path(gs_fn)
            self._backup_filename = self.get_backup_filename(self.output_filename)

            resume_data = gs_data.setdefault('resume_data', {})
            init_env_data = resume_data.setdefault('init_env_data', {})
            init_env_data.update(self.init_env_data)
            if resume_data.get('converged_environments', False):
                raise ValueError(f"{gs_fn!s} already has converged environments!")
            resume_data['converged_environments'] = True
            resume_data['psi'] = gs_data['psi']

            self.logger.info("write converged environments back to ground state file")
            self.save_results(gs_data)  # safely overwrite old file
        finally:
            self.output_filename = orig_fn
            self._backup_filename = orig_backup_fn

    def init_state(self):
        """Initialize the state.

        Options
        -------
        .. cfg:configoptions :: OrthogonalExcitations

            initial_state_params : dict
                The initial state parameters, :cfg:config:`ExcitationInitialState` defined below.
        """
        if len(self.orthogonal_to) == 0 and not self.loaded_from_checkpoint:
            self.psi = self.ground_state  # will switch charge sector in init_algorithm()
            if self.options.get('save_psi', True):
                self.results['psi'] = self.psi
            return
        builder_class = self.options.get('initial_state_builder_class', 'ExcitationInitialState')
        params = self.options.subconfig('initial_state_params')
        Builder = find_subclass(InitialStateBuilder, builder_class)
        if issubclass(Builder, ExcitationInitialState):
            # incompatible with InitialStateBuilder: pass `sim` to __init__
            initial_state_builder = Builder(self, params)
        else:
            initial_state_builder = Builder(self.model.lat, params, self.model.dtype)
        self.psi = initial_state_builder.run()

        if self.options.get('save_psi', True):
            self.results['psi'] = self.psi

    def init_algorithm(self, **kwargs):
        kwargs.setdefault('orthogonal_to', self.orthogonal_to)
        resume_data = kwargs.setdefault('resume_data', {})
        resume_data['init_env_data'] = self.init_env_data
        super().init_algorithm(**kwargs)
        # print("kwargs:")
        # print(kwargs)
        if len(self.orthogonal_to) == 0:
            self.switch_charge_sector()

        # Sajant, 09/08/2021 - get ground state energy via full contraction if it doesn't exist
        # This only occurs when we are orthogonalizing against the ground state (no switch_charge_sector
        if 'ground_state_energy' not in self.results.keys():
            # [TODO] Here is where we calculate ground state segment energy if not already done.
            self.results['ground_state_energy'] = self.engine.env.full_contraction(0)
            self.psi.canonical_form_finite(envs_to_update=[self.engine.env])
            print("Getting GS energy since it was not in 'results' dictionary before.")

    def switch_charge_sector(self):
        """Change the charge sector of :attr:`psi` in place."""
        if self.psi.chinfo.qnumber == 0:
            raise ValueError("can't switch charge sector with trivial charges!")
        self.logger.info("switch charge sector of the ground state "
                         "[contracts environments from right]")
        apply_local_op = self.options.get("apply_local_op", None)
        switch_charge_sector = self.options.get("switch_charge_sector", None)
        site = self.options.get("switch_charge_sector_site", self.boundary)
        self.logger.info("Changing charge to the left of site: %d", site)
        qtotal_before = self.psi.get_total_charge()
        self.logger.info("Charges of the original segment: %r", list(qtotal_before))

        env = self.engine.env
        #apply_local_op should have the form [ site1,operator_string1,site2,operator_string2,...]
        if apply_local_op is not None:
<<<<<<< HEAD
=======
            local_ops = [(int(apply_local_op[i]),str(apply_local_op[i+1])) for i in range(0,len(apply_local_op),2)]
            self.logger.info("Applying local ops: %s" % str(local_ops))
            site0 = local_ops[0][0] if len(local_ops) > 0 else 1
>>>>>>> a670aaaa
            if switch_charge_sector is not None:
                raise ValueError("give only one of `switch_charge_sector` and `apply_local_op`")
            local_ops = [(int(apply_local_op[i]),str(apply_local_op[i+1])) for i in range(0,len(apply_local_op),2)]
            self.logger.info("Applying local ops: %s" % str(local_ops))
            site0 = local_ops[0][0]            
            self.results['ground_state_energy'] = env.full_contraction(site0)
            env.clear() # Clear out all LPs and RPs stored in full_contraction
            # [TODO] we really only want to clear out those left of site0 and right of site_{N-1}, where we are applying N operators to sites in order.
            for (site,op_string) in local_ops:
                self.logger.info("Now applying: (%i, %s)"% (site, op_string))
                self.psi.apply_local_op(site,op_string,unitary=True)
        else:
            assert switch_charge_sector is not None
            # Change 0 -> site so that we can insert in the middle of the segment
            LP = env.get_LP(site)
            RP = env._contract_RP(site, env.get_RP(site, store=True))  # saves the environments!
            self.results['ground_state_energy'] = env.full_contraction(site)
            for i in range(site + 1, site + self.engine.n_optimize):      # SAJANT, 09/15/2021 - what do I delete when site!=0? I just shift the range by site to include any LPs right of site that are touched by local updates; the env gets cleared in canonical_form anyway below.
                env.del_LP(i)  # but we might have gotten more than we need
            H0 = ZeroSiteH.from_LP_RP(LP, RP)
            if self.model.H_MPO.explicit_plus_hc:
                H0 = SumNpcLinearOperator(H0, H0.adjoint())
            vL, vR = LP.get_leg('vR').conj(), RP.get_leg('vL').conj()
            th0 = npc.Array.from_func(np.ones, [vL, vR],
                                      dtype=self.psi.dtype,
                                      qtotal=switch_charge_sector,
                                      labels=['vL', 'vR'])
            lanczos_params = self.engine.lanczos_params
            _, th0, _ = lanczos.LanczosGroundState(H0, th0, lanczos_params).run()
            U, s, Vh = npc.svd(th0, inner_labels=['vR', 'vL'])
            self.psi.set_B(site-1, npc.tensordot(self.psi.get_B(site-1, 'A'), U, axes=['vR', 'vL']), form='A')
            self.psi.set_B(site, npc.tensordot(Vh, self.psi.get_B(site, 'B'), axes=['vR', 'vL']), form='B')
            self.psi.set_SL(site, s)
        self.psi.canonical_form_finite(envs_to_update=[env])
        qtotal_after = self.psi.get_total_charge()
        self.qtotal_diff = self.psi.chinfo.make_valid(qtotal_after - qtotal_before)
        self.logger.info("changed charge by %r compared to previous state", list(self.qtotal_diff))
<<<<<<< HEAD
        assert not np.all(self.qtotal_diff == 0) # Sometimes we want to apply no charges and check that we get an excitation energy of 0.
        
        """
        # [TODO] Code needed to group 4 (sublattice * valley) sites together
        self.logger.info("Grouping 4 sites together.")
        grouped_sites = self.model.group_sites(4)
        self.logger.info("Model length: %f", self.model.H_MPO.L)
        self.psi.group_sites(4, grouped_sites)
        self.logger.info("Psi length: %f", self.psi.L)
        
        DMRG_params = copy.deepcopy(self.options['algorithm_params'])
        DMRG_params['init_env_data'] = self.init_env_data
        self.engine = TwoSiteDMRGEngine(self.psi, self.model, DMRG_params)
        self.psi.canonical_form_finite(envs_to_update=[self.engine.env])
        """
        
=======
        # assert not np.all(self.qtotal_diff == 0)

>>>>>>> a670aaaa
    def run_algorithm(self):
        N_excitations = self.options.get("N_excitations", 1)
        ground_state_energy = self.results['ground_state_energy']
        self.logger.info("reference ground state energy: %.14f", ground_state_energy)
        if ground_state_energy > - 1.e-7:
            # the orthogonal projection does not lead to a different ground state!
            lanczos_params = self.engine.lanczos_params
            # [TODO] I was having issues where self.engine.diag_method isn't lanczos or E_shift isn't defined.
            if self.engine.diag_method == 'default': # SAJANT, 09/09/21
                self.engine.diag_method = 'lanczos'
            self.logger.info('Lanczos Params in run_algorithm: %r', lanczos_params)
            # When E_shift isn't specified, we get a None, which throws an error below.
            E_shift = lanczos_params['E_shift'] if lanczos_params['E_shift'] is not None else 0

            print("E_shift", E_shift)
            self.logger.info("Shifted ground state energy: %.14f", ground_state_energy + 0.5 * E_shift)

            if self.engine.diag_method != 'lanczos' or \
                    ground_state_energy + 0.5 * E_shift > 0:
                # the factor of 0.5 is somewhat arbitrary, to ensure that
                # also excitations have energy < 0
                print("lanczos_params['E_shift']:", lanczos_params['E_shift'])
                raise ValueError("You need to set use diag_method='lanczos' and small enough "
                                 f"lanczos_params['E_shift'] < {-2.* ground_state_energy:.2f}")

        while len(self.excitations) < N_excitations:

            E, psi = self.engine.run()

            self.results['excitation_energies'].append(E - ground_state_energy)
            self.logger.info("excitation energy: %.14f", E - ground_state_energy)
            if np.linalg.norm(psi.norm_test()) > self.options.get('orthogonal_norm_tol', 1.e-12):
                self.logger.info("call psi.canonical_form() on excitation")
                # psi.canonical_form()
                psi.canonical_form_finite(envs_to_update=[self.engine.env])
            self.excitations.append(psi)
            self.orthogonal_to.append(psi)
            # save in list of excitations
            if len(self.excitations) >= N_excitations:
                break
                
            self.make_measurements()
            self.logger.info("got %d excitations so far, proceeed to next excitation.\n%s",
                             len(self.excitations), "+" * 80)
            self.init_state()  # initialize a new state to be optimized
            self.init_algorithm()
        # done

    def resume_run_algorithm(self):
        raise NotImplementedError("TODO")

    def prepare_results_for_save(self):
        results = super().prepare_results_for_save()
        if 'resume_data' in results:
            results['resume_data']['excitations'] = self.excitations
        return results


    #[TODO] N_unit_cells is not used
def expectation_value_outside_segment_right(psi_segment, psi_R, ops, N_unit_cells=1, sites=None, axes=None):
    """Calculate expectation values outside of the segment to the right.

    Parameters
    ----------
    psi_S :
        Segment MPS.
    psi_R :
        Inifnite MPS on the right.
    ops, sites, axes:
        As for :meth:`~tenpy.networks.mps.MPS.expectation_value`.
        `sites` should only have values > 0, with 0 being the first site on the right of the
        segment.
    """
    # TODO move these functions to a different location in code?
    # TODO rigorous tests
    psi_S = psi_segment
    assert psi_S.bc == 'segment'
    ops, sites, n, (op_ax_p, op_ax_pstar) = psi_R._expectation_value_args(ops, sites, axes)
    ax_p = ['p' + str(k) for k in range(n)]
    ax_pstar = ['p' + str(k) + '*' for k in range(n)]
    UL, VR = psi_S.segment_boundaries
    S = psi_S.get_SR(psi_S.L - 1)
    if VR is None:
        rho = npc.diag(S**2,
                        psi_S.get_B(psi_.L - 1, None).get_leg('vR'),
                        labels=['vR', 'vR*'])
    else:
        rho = VR.scale_axis(S, 'vL')
        rho = npc.tensordot(rho.conj(), rho, axes=['vL*', 'vL'])
    E = []
    k = 0
    for i in sorted(sites):
        assert k <= i
        while k < i:
            B = psi_R.get_B(k, form='B')
            rho = npc.tensordot(rho, B, ['vR', 'vL'])
            rho = npc.tensordot(B.conj(), rho, [['vL*', 'p*'] , ['vR*', 'p']])
            k += 1
        op = psi_R.get_op(ops, i)
        op = op.replace_labels(op_ax_p + op_ax_pstar, ax_p + ax_pstar)
        Bs = psi_R.get_B(i, form='B', label_p='0')
        for k in range(1, n):
            Bs = npc.tensordot(Bs, psi_R.get_B(i+k, 'B', label_p=str(k)), ['vR', 'vL'])
        C = npc.tensordot(op, Bs, axes=[ax_pstar, ax_p])
        C = npc.tensordot(rho, C, axes=['vR', 'vL'])
        E.append(npc.inner(Bs.conj(), C, axes=[['vL*'] + ax_pstar + ['vR*'],
                                                ['vR*'] + ax_p + ['vR']]))
    return np.real_if_close(E)

    #[TODO] N_unit_cells is not used
def expectation_value_outside_segment_left(psi_segment, psi_L, ops, N_unit_cells=1, sites=None, axes=None):
    """Calculate expectation values outside of the segment to the right.

    Parameters
    ----------
    psi_S :
        Segment MPS.
    psi_R :
        Inifnite MPS on the right.
    ops, sites, axes:
        As for :meth:`~tenpy.networks.mps.MPS.expectation_value`.
        `sites` should only have values < 0, with -1 being the first site on the left of the
        segment.
    """
    psi_S = psi_segment
    assert psi_S.bc == 'segment'
    if sites is None:
        sites = np.arange(-psi_L.L, 0)
    ops, sites, n, (op_ax_p, op_ax_pstar) = psi_L._expectation_value_args(ops, sites, axes)
    ax_p = ['p' + str(k) for k in range(n)]
    ax_pstar = ['p' + str(k) + '*' for k in range(n)]
    UL, VR = psi_S.segment_boundaries
    S = psi_S.get_SL(0)
    if UL is None:
        rho = npc.diag(S**2,
                       psi_S.get_B(0, None).get_leg('vL'),
                       labels=['vL', 'vL*'])
    else:
        rho = UL.scale_axis(S, 'vR')
        rho = npc.tensordot(rho, rho.conj(), axes=['vR', 'vR*'])
    E = []
    k = -1
    for i in sorted(sites, reverse=True):
        assert i <= k
        while k > i:
            A = psi_L.get_B(k, form='A')
            rho = npc.tensordot(A, rho, ['vR', 'vL'])
            rho = npc.tensordot(rho, A.conj(), [['p', 'vL*'] , ['p*', 'vR*']])
            k -= 1
        op = psi_L.get_op(ops, i)
        op = op.replace_labels(op_ax_p + op_ax_pstar, ax_p + ax_pstar)
        As = psi_L.get_B(i - (n-1), form='A', label_p='0')
        for k in range(1, n):
            As = npc.tensordot(As, psi_L.get_B(i - (n - 1) + k, 'A', label_p=str(k)), ['vR', 'vL'])
        C = npc.tensordot(op, As, axes=[ax_pstar, ax_p])
        C = npc.tensordot(C, rho, axes=['vR', 'vL'])
        E.append(npc.inner(As.conj(), C, axes=[['vL*'] + ax_pstar + ['vR*'],
                                                ['vL'] + ax_p + ['vL*']]))
    return np.real_if_close(E)[::-1]

class TopologicalExcitations(OrthogonalExcitations):
    def init_orthogonal_from_groundstate(self):
        """Initialize :attr:`orthogonal_to` from the ground state.

        Load the ground state.
        If the ground state is infinite, call :meth:`extract_segment_from_infinite`.

        An empty :attr:`orthogonal_to` indicates that we will :meth:`switch_charge_sector`
        in the first :meth:`init_algorithm` call.

        Options
        -------
        .. cfg:configoptions :: OrthogonalExcitations

            left_BC_filename :
                File from which the ground state for left boundary should be loaded.
            right_BC_filename :
                File from which the ground state for right boundary should be loaded.
            orthogonal_norm_tol : float
                Tolerance how large :meth:`~tenpy.networks.mps.MPS.norm_err` may be for states
                to be added to :attr:`orthogonal_to`.
            segment_enlarge, segment_first, segment_last : int | None
                Only for initially infinite ground states.
                Arguments for :meth:`~tenpy.models.lattice.Lattice.extract_segment`.
            join_method: "average charge" | "most probable charge"
                Governs how the segements are joined.
            apply_local_op: dict | None
                If not `None`, apply :meth:`~tenpy.networks.mps.MPS.apply_local_op` with given
                keyword arguments to change the charge sector compared to the ground state.
                Alternatively, use `switch_charge_sector`.
            switch_charge_sector : list of int | None
                If given, change the charge sector of the exciations compared to the ground state.
                Alternative to `apply_local_op` where we run a small zero-site diagonalization on
                the left-most bond in the desired charge sector to update the state.
            write_back_converged_ground_state_environments : bool
                Only used for infinite ground states, indicating that we should write converged
                environments of the ground state back to `ground_state_filename`.
                This is an optimization if you intend to run another `OrthogonalExcitations`
                simulation in the future with the same `ground_state_filename`.
                (However, it is not faster when the simulations run at the same time; instead it
                might even lead to errors!)

        Returns
        -------
        data : dict
            The data loaded from :cfg:option:`OrthogonalExcitations.ground_state_filename`.
        """
        # TODO: allow to pass ground state data as kwargs to sim instead!
        left_fn = self.options['left_BC_filename']
        right_fn = self.options['right_BC_filename']
        left_data = hdf5_io.load(left_fn)
        right_data = hdf5_io.load(right_fn)
        left_data_options = left_data['simulation_parameters']
        right_data_options = right_data['simulation_parameters']
        
        # get model from ground_state data
        for keyL, keyR in zip(left_data_options.keys(), right_data_options.keys()):
            assert keyL == keyR, 'Left and right models must have the same keys.'
            if not isinstance(keyL, str) or not keyL.startswith('model'):
                continue
            if keyL not in self.options:
                # I think this forces the left and right model to be the same? Maybe we want a case where we put a DW between two different types of states?
                self.options[keyL] = {}
                self.options[keyL]['left'] = left_data_options[keyL]
                self.options[keyR]['right'] = right_data_options[keyR]
        self.init_model()
        # FOR NOW (09/17/2021), WE ASSUME LEFT AND RIGHT MODELS ARE THE SAME

        self.ground_state_infinite_right = psi0_R = right_data['psi'] # Use right BC psi since these should be in B form already (Actually both are probs in B form)
        self.ground_state_infinite_left = psi0_L = left_data['psi']
        resume_data = right_data.get('resume_data', {})
        if np.linalg.norm(psi0_R.norm_test()) > self.options.get('orthogonal_norm_tol', 1.e-12):
            self.logger.info("call psi.canonicalf_form() on right ground state")
            psi0_R.canonical_form()
        if np.linalg.norm(psi0_L.norm_test()) > self.options.get('orthogonal_norm_tol', 1.e-12):
            self.logger.info("call psi.canonicalf_form() on left ground state")
            psi0_L.canonical_form()
        assert psi0_R.bc == psi0_L.bc == 'infinite', 'Topological excitations require segment DMRG, so infinite boundary conditions.'

        write_back = self.extract_segment_from_infinite(resume_data)
        if write_back:
            self.write_converged_environments(left_data, right_data, left_fn, right_fn)

        apply_local_op = self.options.get("apply_local_op", None)
        switch_charge_sector = self.options.get("switch_charge_sector", None)

        self.orthogonal_to = []
        return right_data

    def init_model(self):
        """Initialize a :attr:`model` from the model parameters.
        Skips initialization if :attr:`model` is already set.
        Options
        -------
        .. cfg:configoptions :: Simulation
            model_class : str | class
                Mandatory. Class or name of a subclass of :class:`~tenpy.models.model.Model`.
            model_params : dict
                Dictionary with parameters for the model; see the documentation of the
                corresponding `model_class`.
        """
        for dir in ['left', 'right']:
            model_class_name = self.options["model_class"][dir]  # no default value!
            if hasattr(self, 'model' + '_' + dir + '_inf'):
                self.options.subconfig('model_params').touch(dir)
                return  # skip actually regenerating the model
            ModelClass = find_subclass(Model, model_class_name)
            params = self.options.subconfig('model_params').subconfig(dir)
            if dir == 'left':
                self.model_left_inf = ModelClass(params)
            else:
                self.model_right_inf = ModelClass(params)

    def extract_segment_from_infinite(self, resume_data):
        """Extract a finite segment from the infinite model/state.

        Parameters
        ----------
        psi0_inf : :class:`~tenpy.networks.mps.MPS`
            Original ground state with infinite boundary conditions.
        model_inf : :class:`~tenpy.models.model.MPOModel`
            Original infinite model.
        resume_data : dict
            Possibly contains `init_env_data` with environments.

        Returns
        -------
        write_back : bool
            Whether we should call :meth:`write_converged_environments`.
        """

        psi0_L_inf, psi0_R_inf, model_L_inf, model_R_inf = self.ground_state_infinite_left, self.ground_state_infinite_right, \
                                                            self.model_left_inf, self.model_right_inf
        enlarge = self.options.get('segment_enlarge', None)
        first = self.options.get('segment_first', 0)
        last = self.options.get('segment_last', None)
        self.model_right = model_R_inf.extract_segment(first, last, enlarge) # I am not sure either of these are acutally used.
        self.model_left = model_L_inf.extract_segment(first, last, enlarge)  # I am not sure either of these are acutally used.
        self.model = self.model_right # TODO: using right BCs model for the segment; Different model all-together?
        first, last = self.model.lat.segment_first_last
        write_back = self.options.get('write_back_converged_ground_state_environments', False)
        if False: #resume_data.get('converged_environments', False):
            # [TODO] currently not writing converged environments to ground state files
            self.logger.info("use converged environments from ground state file")
            env_data = resume_data['init_env_data']
            psi0_inf = resume_data.get('psi', psi0_inf)
            write_back = False
        else:
            self.logger.info("converge environments with MPOTransferMatrix")
            guess_init_env_data = resume_data.get('init_env_data', None)
            H_R = model_R_inf.H_MPO
            self.eps_R, self.E0_R, env_data_R = MPOTransferMatrix.find_init_LP_RP(H_R, psi0_R_inf, first, last,
                                                         guess_init_env_data, calc_E=True)
            self.init_env_data_R = env_data_R

            H_L = model_L_inf.H_MPO
            self.eps_L, self.E0_L, env_data_L = MPOTransferMatrix.find_init_LP_RP(H_L, psi0_L_inf, first, last,
                                                         guess_init_env_data, calc_E=True)
            self.init_env_data_L = env_data_L

            env_data_mixed = {
                'init_LP': env_data_L['init_LP'],
                'init_RP': env_data_R['init_RP'],
                'age_LP': 0,
                'age_RP': 0
                }
        self.init_env_data = env_data_mixed
        self.ground_state_right = psi0_R_inf.extract_segment(first, last) # I am not sure either of these are acutally used.
        self.ground_state_left = psi0_L_inf.extract_segment(first, last) # I am not sure either of these are acutally used.
        self.ground_state, self.boundary = self.extract_segment_mixed_BC(first, last)

        return write_back

    def extract_segment_mixed_BC(self, first, last):
        join_method = self.join_method = self.options.get('join_method', "average charge")
        
        lL = self.ground_state_infinite_left.L
        rL = self.ground_state_infinite_right.L
        assert rL == lL, "Ground state boundary conditions must have the same unit cell length."
        gsl = self.ground_state_infinite_left
        gsr = self.ground_state_infinite_right
        
        # Get boundary indices for left and right half of segment
        num_segments = (last+1 - first) // lL
        lsegments = num_segments // 2
        rsegments = num_segments - lsegments
        lfirst = first
        llast = lsegments * lL - 1
        rfirst = llast + 1
        rlast = last
        assert (rlast + 1 - rfirst) // rL == rsegments

        self.logger.info("lfirst, llast, rfirst, rlast: %d, %d, %d, %d", lfirst, llast, rfirst, rlast)
        self.logger.info("first, last: %d %d", first, last)
        self.logger.info("seg_L, seg_R: %d %d", lsegments, rsegments)
        
        # Building segment MPS on left half
        l_sites = [gsl.sites[i % lL] for i in range(lfirst, llast + 1)]
        lA = [gsl.get_B(i, 'A') for i in range(lfirst, llast + 1)]
        #lB = [gsl.get_B(i, 'B') for i in range(lfirst, llast + 1)]
        lS = [gsl.get_SL(i) for i in range(lfirst, llast + 1)]
        lS.append(gsl.get_SR(llast))
        left_segment = MPS(l_sites, lA, lS, 'segment', 'A', gsl.norm)
        
        # Building segment MPS on right half
        r_sites = [gsr.sites[i % rL] for i in range(rfirst, rlast + 1)]
        rB = [gsr.get_B(i) for i in range(rfirst, rlast + 1)]
        rS = [gsr.get_SL(i) for i in range(rfirst, rlast + 1)]
        rS.append(gsr.get_SR(rlast))
        right_segment = MPS(r_sites, rB, rS, 'segment', 'B', gsr.norm)

        # [TODO] Double check on how first and last should be used when we are offsetting the unit cell
        left_half_model = self.model_left_inf.extract_segment(first, None, lsegments)
        right_half_model = self.model_right_inf.extract_segment(first, None, rsegments) # should this be rfirst? Does it make a difference?

        env_left_BC = MPOEnvironment(left_segment, left_half_model.H_MPO, left_segment, **self.init_env_data_L)
        env_right_BC = MPOEnvironment(right_segment, right_half_model.H_MPO, right_segment, **self.init_env_data_R)
        LP = env_left_BC._contract_LP(llast, env_left_BC.get_LP(llast, store=False))
        RP = env_right_BC._contract_RP(0, env_right_BC.get_RP(0, store=False))  # saves the environments!
        H0 = ZeroSiteH.from_LP_RP(LP, RP)
        if self.model.H_MPO.explicit_plus_hc:
            H0 = SumNpcLinearOperator(H0, H0.adjoint())
        vL, vR = LP.get_leg('vR').conj(), RP.get_leg('vL').conj()

        if left_segment.chinfo.qnumber == 0:    # Handles the case of no charge-conservation
            desired_Q = None
        else:
            if join_method == "average charge":
                Q_bar_L = self.ground_state_infinite_left.average_charge(0)
                for i in range(1, self.ground_state_infinite_left.L):
                    Q_bar_L += self.ground_state_infinite_left.average_charge(i)
                Q_bar_L = vL.chinfo.make_valid(np.around(Q_bar_L / self.ground_state_infinite_left.L))
                self.logger.info("Charge of left BC, averaged over site and unit cell: %r", Q_bar_L)

                Q_bar_R = self.ground_state_infinite_right.average_charge(0)
                for i in range(1, self.ground_state_infinite_right.L):
                    Q_bar_R += self.ground_state_infinite_right.average_charge(i)
                Q_bar_R = vR.chinfo.make_valid(-1 * np.around(Q_bar_R / self.ground_state_infinite_right.L))
                self.logger.info("Charge of right BC, averaged over site and unit cell: %r", -1*Q_bar_R)
                desired_Q = list(vL.chinfo.make_valid(Q_bar_L + Q_bar_R))
            elif join_method == "most probable charge":
                posL = left_segment.L
                posR = 0
                QsL, psL = left_segment.probability_per_charge(posL)
                QsR, psR = right_segment.probability_per_charge(posR)

                self.logger.info(side_by_side)
                side_by_side = vert_join(["left seg\n" + str(QsL), "prob\n" + str(np.array([psL]).T), "right seg\n" + str(QsR),"prob\n" +str(np.array([psR]).T)], delim=' | ')
                self.logger.info(side_by_side)

                Qmostprobable_L = QsL[np.argmax(psL)]
                Qmostprobable_R = -1 * QsR[np.argmax(psR)]
                self.logger.info("Most probable left:" + str(Qmostprobable_L))
                self.logger.info("Most probable right:" + str(Qmostprobable_R))
                desired_Q = list(vL.chinfo.make_valid(Qmostprobable_L + Qmostprobable_R))
            else:
                raise ValueError("Invalid `join_method` %s " % join_method)

        self.logger.info("Desired gluing charge: %r", desired_Q)

        # We need a tensor that is non-zero only when Q = (Q^i_L - bar(Q_L)) + (Q^i_R - bar(Q_R))
        # Q is the the charge we insert. Here we only do charge gluing to get a valid segment. 
        # Changing charge sector is done below by basically identical code when the segment is already formed.

        th0 = npc.Array.from_func(np.ones, [vL, vR],
                                  dtype=left_segment.dtype,
                                  qtotal=desired_Q,
                                  labels=['vL', 'vR'])
        lanczos_params = self.options.get("lanczos_params", {}) # See if lanczos_params is in yaml, if not use empty dictionary
        _, th0, _ = lanczos.LanczosGroundState(H0, th0, lanczos_params).run()
        U, s, Vh = npc.svd(th0, inner_labels=['vR', 'vL'])
        left_segment.set_B(llast, npc.tensordot(left_segment.get_B(llast, 'A'), U, axes=['vR', 'vL']), form='A') # Put AU into last site of left segment
        lA[llast] = left_segment.get_B(llast, 'A')
        right_segment.set_B(0, npc.tensordot(Vh, right_segment.get_B(0, 'B'), axes=['vR', 'vL']), form='B') # Put Vh B into first site of right segment
        right_segment.set_SL(0, s)
        
        rB[0] = right_segment.get_B(0)
        rS[0] = right_segment.get_SL(0)
        lS = lS[0:-1] # Remove last singular values from list of singular values in A part of segment.
        ##################### BIG OL HACK #####################

        # note: __init__ makes deep copies of B, S
        cp = MPS(l_sites + r_sites, lA + rB, lS + rS, 'segment', 
                 ['A'] * (llast + 1 - lfirst) + ['B'] * (rlast + 1 - rfirst), gsl.norm)
        cp.grouped = gsl.grouped
        cp.canonical_form_finite(cutoff=1e-15) #to strip out vanishing singular values at the interface
        return cp, rfirst


    def write_converged_environments(self, left_data, right_data, left_fn, right_fn):
        """Write converged environments back into the file with the ground state.

        Parameters
        ----------
        gs_data : dict
            Data loaded from the ground state file.
        gs_fn : str
            Filename where to save `gs_data`.
        """
        raise NotImplementedError("TODO")

    def ground_state_segment_energy(self):
        """Calculate the energy of the segment formed from tensors of one ground state or the other.
        DO NOT USE MIXED SEGMENT.
        An analogue of this function could be moved to orthogonal_excitations, as we need to do the same thing there."""
        self.logger.info("Calculate energy of 'vacuum' segment.")

        # [TODO] optimize this by using E_L = E_L^0 + epsilon*L where E_L^0 = LP_L * s^2 * RP_L
        # The two answers are not always the same, so we go with full contraction as the true value.
        env_left_BC = MPOEnvironment(self.ground_state_left, self.model_left.H_MPO, self.ground_state_left, **self.init_env_data_L)
        E_L = env_left_BC.full_contraction(0)
        E_L_2 = self.E0_L + self.eps_L * self.ground_state_left.L

        env_right_BC = MPOEnvironment(self.ground_state_right, self.model_right.H_MPO, self.ground_state_right, **self.init_env_data_R)
        E_R = env_right_BC.full_contraction(0)
        E_R_2 = self.E0_R + self.eps_R * self.ground_state_right.L

        self.logger.info("EL, ER, EL2, ER2: %.14f, %.14f, %.14f, %.14f", E_L, E_R, E_L_2, E_R_2)
        self.logger.info("epsilon_L, epsilon_R, E0_L, E0_R: %.14f, %.14f, %.14f, %.14f", self.eps_L, self.eps_R, self.E0_L, self.E0_R)

        self.results['ground_state_energy'] = (E_L + E_R)/2
        return
    

    def switch_charge_sector(self):
        """Change the charge sector of :attr:`psi` in place."""

        self.ground_state_segment_energy() # Here we calculate the ground state energy in all cases.
        apply_local_op = self.options.get("apply_local_op", None)
        switch_charge_sector = self.options.get("switch_charge_sector", None)
        if apply_local_op is None and switch_charge_sector is None:
            return
        # This should be the exact same as the switch_charge_sector() function in the parent class? Can we just do super().switch_charge_sector()
        if self.psi.chinfo.qnumber == 0:
            raise ValueError("can't switch charge sector with trivial charges!")
        self.logger.info("switch charge sector of the ground state "
                         "[contracts environments from rinit_algorithmight]")
        site = self.options.get("switch_charge_sector_site", self.boundary)
        self.logger.info("Changing charge to the left of site: %d", site)
        qtotal_before = self.psi.get_total_charge()
        self.logger.info("Charges of the original segment: %r", list(qtotal_before))

        env = self.engine.env

        if apply_local_op is not None:
            if switch_charge_sector is not None:
                raise ValueError("give only one of `switch_charge_sector` and `apply_local_op`")
            local_ops = [(int(apply_local_op[i]),str(apply_local_op[i+1])) for i in range(0,len(apply_local_op),2)]
            self.logger.info("Applying local ops: %s" % str(local_ops))
            site0 = local_ops[0][0] if len(local_ops) > 0 else 1
            # self.results['ground_state_energy'] = env.full_contraction(site0) #pretty sure this is wrong, since we compute it earlier by a better way in `glue_charge_sectors`
            # for i in range(0, site0 - 1): # TODO shouldn't we delete RP(i-1)
            #     env.del_RP(i)
            # for i in range(site0 + 1, env.L):
            #     env.del_LP(i)
            env.clear()
            #apply_local_op['unitary'] = True  # no need to call psi.canonical_form
            for (site,op_string) in local_ops:
                self.logger.info("Now applying: (%i, %s)"% (site, op_string))
                self.psi.apply_local_op(site,op_string,unitary=True) #don't canonicalize in here, we call it below.
        else:
            assert switch_charge_sector is not None
            # get the correct environments on site 0
            # SAJANT, 09/15/2021 - Change 0 -> site so that we can insert in the middle of the segment
            LP = env.get_LP(site)
            RP = env._contract_RP(site, env.get_RP(site, store=True))  # saves the environments!
            #self.results['ground_state_energy'] = env.full_contraction(site)
            for i in range(site + 1, site + self.engine.n_optimize):      # SAJANT, 09/15/2021 - what do I delete when site!=0? I just shift the range by site.
                env.del_LP(i)  # but we might have gotten more than we need
            H0 = ZeroSiteH.from_LP_RP(LP, RP)
            if self.model.H_MPO.explicit_plus_hc:
                H0 = SumNpcLinearOperator(H0, H0.adjoint())
            vL, vR = LP.get_leg('vR').conj(), RP.get_leg('vL').conj()
            th0 = npc.Array.from_func(np.ones, [vL, vR],
                                      dtype=self.psi.dtype,
                                      qtotal=switch_charge_sector,
                                      labels=['vL', 'vR'])
            lanczos_params = self.engine.lanczos_params
            _, th0, _ = lanczos.LanczosGroundState(H0, th0, lanczos_params).run()
            U, s, Vh = npc.svd(th0, inner_labels=['vR', 'vL'])
            self.psi.set_B(site-1, npc.tensordot(self.psi.get_B(site-1, 'A'), U, axes=['vR', 'vL']), form='A')
            self.psi.set_B(site, npc.tensordot(Vh, self.psi.get_B(site, 'B'), axes=['vR', 'vL']), form='B')
            self.psi.set_SL(site, s)
            #th0 = npc.tensordot(th0, self.psi.get_B(site, 'B'), axes=['vR', 'vL'])
            #self.psi.set_B(site, th0, form='Th')
        self.psi.canonical_form_finite(cutoff=1e-15,envs_to_update=[env]) #to strip out vanishing singular values at the interface
        qtotal_after = self.psi.get_total_charge()
        qtotal_diff = self.psi.chinfo.make_valid(qtotal_after - qtotal_before)
        self.logger.info("changed charge by %r compared to previous state", list(qtotal_diff))
        # assert not np.all(qtotal_diff == 0)

class ExcitationInitialState(InitialStateBuilder):
    """InitialStateBuilder for :class:`OrthogonalExcitations`.

    Parameters
    ----------
    sim : :class:`OrthogonalExcitations`
        Simulation class for which an initial state needs to be defined.
    options : dict
        Parameter dictionary as described below.

    Options
    -------
    .. cfg:config :: ExcitationInitialState
        :include: InitialStateBuilder

        randomize_params : dict-like
            Parameters for the random unitary evolution used to perturb the state a little bit
            in :meth:`~tenpy.networks.mps.MPS.perturb`.
        ranomzize_close_1 : bool
            Whether to randomize/perturb with unitaries close to the identity.
        use_highest_excitation : bool
            If True, start from  the last state in :attr:`orthogonal_to` and perturb it.
            If False, use the ground state (=the first entry of :attr:`orthogonal_to` and
            perturb that one a little bit.

    Attributes
    ----------
    sim : :class:`OrthogonalExcitations`
        Simulation class for which to initial a state to be used as excitation initial state.
    """
    def __init__(self, sim, options):
        self.sim = sim
        self.options = asConfig(options, self.__class__.__name__)
        self.options.setdefault('method', 'from_orthogonal')
        #File "/global/home/users/sajant/BLG_DMRG/TeNPy/tenpy/simulations/ground_state_search.py", line 464, in __init__
        #super().__init__(sim.model.lat, options, sim.model.dtype)
        #AttributeError: 'MoireModel' object has no attribute 'dtype'
        try:            # SAJANT, 09/08/21
            model_dtype = sim.model.dtype
        except:
            model_dtype = np.complex128  # Not sure if this is right, just choose it randomly.
        super().__init__(sim.model.lat, options, model_dtype) #sim.model.dtype)

    def from_orthogonal(self):
        if self.options.get('use_highest_excitation', True):
            psi = self.sim.orthogonal_to[-1]
        else:
            psi = self.sim.ground_state
        if isinstance(psi, dict):
            psi = psi['ket']
        psi = psi.copy()  # make a copy!
        return self._perturb(psi)

    def _perturb(self, psi):
        randomize_params = self.options.subconfig('randomize_params')
        close_1 = self.options.get('randomize_close_1', True)
        psi.perturb(randomize_params, close_1=close_1, canonicalize=False)
        return psi<|MERGE_RESOLUTION|>--- conflicted
+++ resolved
@@ -367,12 +367,6 @@
         env = self.engine.env
         #apply_local_op should have the form [ site1,operator_string1,site2,operator_string2,...]
         if apply_local_op is not None:
-<<<<<<< HEAD
-=======
-            local_ops = [(int(apply_local_op[i]),str(apply_local_op[i+1])) for i in range(0,len(apply_local_op),2)]
-            self.logger.info("Applying local ops: %s" % str(local_ops))
-            site0 = local_ops[0][0] if len(local_ops) > 0 else 1
->>>>>>> a670aaaa
             if switch_charge_sector is not None:
                 raise ValueError("give only one of `switch_charge_sector` and `apply_local_op`")
             local_ops = [(int(apply_local_op[i]),str(apply_local_op[i+1])) for i in range(0,len(apply_local_op),2)]
@@ -410,7 +404,6 @@
         qtotal_after = self.psi.get_total_charge()
         self.qtotal_diff = self.psi.chinfo.make_valid(qtotal_after - qtotal_before)
         self.logger.info("changed charge by %r compared to previous state", list(self.qtotal_diff))
-<<<<<<< HEAD
         assert not np.all(self.qtotal_diff == 0) # Sometimes we want to apply no charges and check that we get an excitation energy of 0.
         
         """
@@ -426,11 +419,7 @@
         self.engine = TwoSiteDMRGEngine(self.psi, self.model, DMRG_params)
         self.psi.canonical_form_finite(envs_to_update=[self.engine.env])
         """
-        
-=======
-        # assert not np.all(self.qtotal_diff == 0)
-
->>>>>>> a670aaaa
+
     def run_algorithm(self):
         N_excitations = self.options.get("N_excitations", 1)
         ground_state_energy = self.results['ground_state_energy']
