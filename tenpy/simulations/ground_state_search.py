--- conflicted
+++ resolved
@@ -14,12 +14,7 @@
 from ..networks.mps import MPS, InitialStateBuilder
 from ..networks.umps import uMPS
 from ..algorithms.mps_common import ZeroSiteH
-<<<<<<< HEAD
-from ..algorithms.dmrg import TwoSiteDMRGEngine
-from ..linalg import lanczos
-=======
 from ..linalg import krylov_based
->>>>>>> 3db87cb7
 from ..linalg.sparse import SumNpcLinearOperator
 from ..tools.misc import find_subclass, to_iterable, get_recursive
 from ..tools.params import asConfig
@@ -709,7 +704,6 @@
         """
         apply_local_op = self.options.get("apply_local_op", None)
         switch_charge_sector = self.options.get("switch_charge_sector", None)
-<<<<<<< HEAD
         if apply_local_op is None and switch_charge_sector is None:
             # don't switch charge sector
             # need to perturb psi0_seg to make sure we have some overlap with psi1, psi2
@@ -742,42 +736,6 @@
 
         qtotal_after = psi.get_total_charge()
         qtotal_diff = psi.chinfo.make_valid(qtotal_after - qtotal_before)
-=======
-        qtotal_before = self.psi.get_total_charge()
-        env = self.engine.env
-        if apply_local_op is not None:
-            if switch_charge_sector is not None:
-                raise ValueError("give only one of `switch_charge_sector` and `apply_local_op`")
-            self.results['ground_state_energy'] = env.full_contraction(0)
-            for i in range(0, apply_local_op['i'] - 1):
-                env.del_RP(i)
-            for i in range(apply_local_op['i'] + 1, env.L):
-                env.del_LP(i)
-            apply_local_op['unitary'] = True  # no need to call psi.canonical_form
-            self.psi.apply_local_op(**apply_local_op)
-        else:
-            assert switch_charge_sector is not None
-            # get the correct environments on site 0
-            LP = env.get_LP(0)
-            RP = env._contract_RP(0, env.get_RP(0, store=True))  # saves the environments!
-            self.results['ground_state_energy'] = env.full_contraction(0)
-            for i in range(1, self.engine.n_optimize):
-                env.del_LP(i)  # but we might have gotten more than we need
-            H0 = ZeroSiteH.from_LP_RP(LP, RP)
-            if self.model.H_MPO.explicit_plus_hc:
-                H0 = SumNpcLinearOperator(H0, H0.adjoint())
-            vL, vR = LP.get_leg('vR').conj(), RP.get_leg('vL').conj()
-            th0 = npc.Array.from_func(np.ones, [vL, vR],
-                                      dtype=self.psi.dtype,
-                                      qtotal=switch_charge_sector,
-                                      labels=['vL', 'vR'])
-            lanczos_params = self.engine.lanczos_params
-            _, th0, _ = krylov_based.LanczosGroundState(H0, th0, lanczos_params).run()
-            th0 = npc.tensordot(th0, self.psi.get_B(0, 'B'), axes=['vR', 'vL'])
-            self.psi.set_B(0, th0, form='Th')
-        qtotal_after = self.psi.get_total_charge()
-        qtotal_diff = self.psi.chinfo.make_valid(qtotal_after - qtotal_before)
->>>>>>> 3db87cb7
         self.logger.info("changed charge by %r compared to previous state", list(qtotal_diff))
         return psi, qtotal_diff
 
@@ -818,7 +776,7 @@
                                   qtotal=qtotal_change,
                                   labels=['vL', 'vR'])
         lanczos_params = self.options.subconfig('algorithm_params').subconfig('lanczos_params')
-        _, th0, _ = lanczos.LanczosGroundState(H0, th0, lanczos_params).run()
+        _, th0, _ = krylov_based.LanczosGroundState(H0, th0, lanczos_params).run()
 
         # Check norm after Lanczos so that it is one.
         # TODO: check this already before lanczos?
